--- conflicted
+++ resolved
@@ -2,7 +2,6 @@
 information provided here is intended especially for developers.
 
 === 4.1 ===
-<<<<<<< HEAD
 * The method data_view is now deprecated. Use $maganer->set_module_viewed instead.
 * The data_print_template function is now deprecated and replaced by mod_data\template class.
 * The data_print_ratings function now has an extra $print to get the ratings output instead of printing it directly.
@@ -14,10 +13,8 @@
   - data_presets_generate_xml
   - data_presets_save
   - is_directory_a_preset
-=======
 * mod_data_external::add_entry() function throws an error when trying to add an entry to a database with no field created.
 * data_user_can_add_entry() function returns false for any user if there is no field created on the database.
->>>>>>> ab3e8b0a
 
 === 3.7 ===
 * External functions get_entries, get_entry and search_entries now return an additional field "tags" containing the entry tags.
