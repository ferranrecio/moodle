--- conflicted
+++ resolved
@@ -160,7 +160,6 @@
 	background: #fff;
 }
 
-<<<<<<< HEAD
 /* Custom Menu */
 /*custom menu styles */
 #custommenuwrap {
@@ -247,7 +246,6 @@
     -moz-box-shadow: 0px 1px 3px #ccc;
     box-shadow: 0px 1px 3px #ccc;
 }
-=======
+
 /** Custom CSS **/
-[[setting:customcss]]
->>>>>>> 2150d158
+[[setting:customcss]]