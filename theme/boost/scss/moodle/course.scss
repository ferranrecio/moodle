--- conflicted
+++ resolved
@@ -1720,7 +1720,6 @@
     }
 }
 
-<<<<<<< HEAD
 /* Styles for the Move activity and Move section modals */
 .move-activity-tree {
     .collapse-list-item {
@@ -1759,7 +1758,9 @@
 
     .collapse-list-link {
         font-weight: bold;
-=======
+    }
+}
+
 /* Subsection specific styles */
 
 .activity.subsection {
@@ -1804,6 +1805,5 @@
     .focus-control:hover .focus-control .v-parent-focus {
         opacity: 0;
         visibility: hidden;
->>>>>>> dad00b08
     }
 }