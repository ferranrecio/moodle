--- conflicted
+++ resolved
@@ -116,15 +116,11 @@
     setLocale();
     // The list of HTMLElements in an Array.
     event.detail.nodes.forEach((node) => {
-<<<<<<< HEAD
-        const mathjaxElements = node.getElementsByClassName('filter_mathjaxloader_equation');
-=======
         if (!(node instanceof HTMLElement)) {
             // We may have been passed a #text node.
             return;
         }
-        const mathjaxElements = node.querySelectorAll('.filter_mathjaxloader_equation');
->>>>>>> 0c782d81
+        const mathjaxElements = node.getElementsByClassName('filter_mathjaxloader_equation');
         mathjaxElements.forEach((node) => {
             window.MathJax.Hub.Queue(["Typeset", window.MathJax.Hub, node]);
         });
