<?php
// This file is part of Moodle - http://moodle.org/
//
// Moodle is free software: you can redistribute it and/or modify
// it under the terms of the GNU General Public License as published by
// the Free Software Foundation, either version 3 of the License, or
// (at your option) any later version.
//
// Moodle is distributed in the hope that it will be useful,
// but WITHOUT ANY WARRANTY; without even the implied warranty of
// MERCHANTABILITY or FITNESS FOR A PARTICULAR PURPOSE.  See the
// GNU General Public License for more details.
//
// You should have received a copy of the GNU General Public License
// along with Moodle.  If not, see <http://www.gnu.org/licenses/>.

/**
 * tool_generator site backend.
 *
 * @package tool_generator
 * @copyright 2013 David Monllaó
 * @license http://www.gnu.org/copyleft/gpl.html GNU GPL v3 or later
 */

defined('MOODLE_INTERNAL') || die();

/**
 * Backend code for the site generator.
 *
 * @package tool_generator
 * @copyright 2013 David Monllaó
 * @license http://www.gnu.org/copyleft/gpl.html GNU GPL v3 or later
 */
class tool_generator_site_backend extends tool_generator_backend {

    /**
     * @var string The course's shortname prefix.
     */
    const SHORTNAMEPREFIX = 'testcourse_';

    /**
     * @var bool If the debugging level checking was skipped.
     */
    protected $bypasscheck;

    /**
     * @var array Multidimensional array where the first level is the course size and the second the site size.
     */
    protected static $sitecourses = array(
        array(2, 8, 64, 256, 1024, 4096),
        array(1, 4, 8, 16, 32, 64),
        array(0, 0, 1, 4, 8, 16),
        array(0, 0, 0, 1, 0, 0),
        array(0, 0, 0, 0, 1, 0),
        array(0, 0, 0, 0, 0, 1)
    );

    /**
     * Constructs object ready to make the site.
     *
     * @param int $size Size as numeric index
     * @param bool $bypasscheck If debugging level checking was skipped.
     * @param bool $fixeddataset To use fixed or random data
     * @param int|bool $filesizelimit The max number of bytes for a generated file
     * @param bool $progress True if progress information should be displayed
     * @return int Course id
     */
    public function __construct($size, $bypasscheck, $fixeddataset = false, $filesizelimit = false, $progress = true) {

        // Set parameters.
        $this->bypasscheck = $bypasscheck;

        parent::__construct($size, $fixeddataset, $filesizelimit, $progress);
    }

    /**
     * Gets a list of size choices supported by this backend.
     *
     * @return array List of size (int) => text description for display
     */
    public static function get_size_choices() {
        $options = array();
        for ($size = self::MIN_SIZE; $size <= self::MAX_SIZE; $size++) {
            $options[$size] = get_string('sitesize_' . $size, 'tool_generator');
        }
        return $options;
    }

    /**
     * Runs the entire 'make' process.
     *
     * @return int Course id
     */
    public function make() {
        global $DB, $CFG;

        raise_memory_limit(MEMORY_EXTRA);

        if ($this->progress && !CLI_SCRIPT) {
            echo html_writer::start_tag('ul');
        }

        $entirestart = microtime(true);

        // Create courses.
        $prevchdir = getcwd();
        chdir($CFG->dirroot);
        $ncourse = self::get_last_testcourse_id();
        foreach (self::$sitecourses as $coursesize => $ncourses) {
            for ($i = 1; $i <= $ncourses[$this->size]; $i++) {
                // Non language-dependant shortname.
                $ncourse++;
                $this->run_create_course(self::SHORTNAMEPREFIX . $ncourse, $coursesize);
            }
        }
        chdir($prevchdir);

        // Store last course id to return it (will be the bigger one).
        $lastcourseid = $DB->get_field('course', 'id', array('shortname' => self::SHORTNAMEPREFIX . $ncourse));

        // Log total time.
        $this->log('sitecompleted', round(microtime(true) - $entirestart, 1));

        if ($this->progress && !CLI_SCRIPT) {
            echo html_writer::end_tag('ul');
        }

        return $lastcourseid;
    }

    /**
     * Creates a course with the specified shortname, coursesize and the provided maketestsite options.
     *
     * @param string $shortname The course shortname
     * @param int $coursesize One of the possible course sizes.
     * @return void
     */
    protected function run_create_course($shortname, $coursesize) {

        // We are in $CFG->dirroot.
        $command = 'php admin/tool/generator/cli/maketestcourse.php';

        $options = array(
            '--shortname="' . $shortname . '"',
            '--size="' . get_string('shortsize_' . $coursesize, 'tool_generator') . '"'
        );

        if (!$this->progress) {
            $options[] = '--quiet';
        }

        if ($this->filesizelimit) {
            $options[] = '--filesizelimit="' . $this->filesizelimit . '"';
        }

        // Extend options.
        $optionstoextend = array(
            'fixeddataset' => 'fixeddataset',
            'bypasscheck' => 'bypasscheck',
        );

        // Getting an options string.
        foreach ($optionstoextend as $attribute => $option) {
            if (!empty($this->{$attribute})) {
                $options[] = '--' . $option;
            }
        }
        $options = implode(' ', $options);
        if ($this->progress) {
            system($command . ' ' . $options, $exitcode);
        } else {
            passthru($command . ' ' . $options, $exitcode);
        }

        if ($exitcode != 0) {
            exit($exitcode);
        }
    }

    /**
     * Obtains the last unique sufix (numeric) using the test course prefix.
     *
     * @return int The last generated numeric value.
     */
    protected static function get_last_testcourse_id() {
        global $DB;

        $params = array();
        $params['shortnameprefix'] = $DB->sql_like_escape(self::SHORTNAMEPREFIX) . '%';
        $like = $DB->sql_like('shortname', ':shortnameprefix');

        if (!$testcourses = $DB->get_records_select('course', $like, $params, '', 'shortname')) {
            return 0;
        }
        // SQL order by is not appropiate here as is ordering strings.
        $shortnames = array_keys($testcourses);
<<<<<<< HEAD
        core_collator::asort($shortnames, core_collator::SORT_NATURAL);
        $shortnames = array_reverse($shortnames);
=======
        rsort($shortnames, SORT_NATURAL);
>>>>>>> c43ef6c6

        // They come ordered by shortname DESC, so non-numeric values will be the first ones.
        $prefixnchars = strlen(self::SHORTNAMEPREFIX);
        foreach ($shortnames as $shortname) {
            $sufix = substr($shortname, $prefixnchars);
            if (preg_match('/^[\d]+$/', $sufix)) {
                return $sufix;
            }
        }
        // If all sufixes are not numeric this is the first make test site run.
        return 0;
    }

}<|MERGE_RESOLUTION|>--- conflicted
+++ resolved
@@ -194,12 +194,8 @@
         }
         // SQL order by is not appropiate here as is ordering strings.
         $shortnames = array_keys($testcourses);
-<<<<<<< HEAD
         core_collator::asort($shortnames, core_collator::SORT_NATURAL);
         $shortnames = array_reverse($shortnames);
-=======
-        rsort($shortnames, SORT_NATURAL);
->>>>>>> c43ef6c6
 
         // They come ordered by shortname DESC, so non-numeric values will be the first ones.
         $prefixnchars = strlen(self::SHORTNAMEPREFIX);
