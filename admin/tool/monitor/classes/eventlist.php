<?php
// This file is part of Moodle - http://moodle.org/
//
// Moodle is free software: you can redistribute it and/or modify
// it under the terms of the GNU General Public License as published by
// the Free Software Foundation, either version 3 of the License, or
// (at your option) any later version.
//
// Moodle is distributed in the hope that it will be useful,
// but WITHOUT ANY WARRANTY; without even the implied warranty of
// MERCHANTABILITY or FITNESS FOR A PARTICULAR PURPOSE.  See the
// GNU General Public License for more details.
//
// You should have received a copy of the GNU General Public License
// along with Moodle.  If not, see <http://www.gnu.org/licenses/>.

/**
 * Event documentation
 *
 * @package    tool_monitor
 * @copyright  2014 onwards Ankit Agarwal <ankit.agrr@gmail.com>
 * @license    http://www.gnu.org/copyleft/gpl.html GNU GPL v3 or later
 */

namespace tool_monitor;

defined('MOODLE_INTERNAL') || die();

/**
 * Class for returning event information.
 *
 * @since      Moodle 2.8
 * @package    tool_monitor
 * @copyright  2014 onwards Ankit Agarwal <ankit.agrr@gmail.com>
 * @license    http://www.gnu.org/copyleft/gpl.html GNU GPL v3 or later
 */
class eventlist {
    /**
     * Return all of the core event files.
     *
     * @return array Core events.
     */
    protected static function get_core_eventlist() {
        global $CFG;

        // Disable developer debugging as deprecated events will fire warnings.
        // Setup backup variables to restore the following settings back to what they were when we are finished.
        $debuglevel          = $CFG->debug;
        $debugdisplay        = $CFG->debugdisplay;
        $debugdeveloper      = $CFG->debugdeveloper;
        $CFG->debug          = 0;
        $CFG->debugdisplay   = false;
        $CFG->debugdeveloper = false;

        $eventinformation = array();
        $directory = $CFG->libdir . '/classes/event';
        $files = self::get_file_list($directory);

        // Remove exceptional events that will cause problems being displayed.
        if (isset($files['unknown_logged'])) {
            unset($files['unknown_logged']);
        }
        foreach ($files as $file => $location) {
            $classname = '\\core\\event\\' . $file;
            // Check to see if this is actually a valid event.
            if (method_exists($classname, 'get_static_info')) {
                $ref = new \ReflectionClass($classname);
                // Ignore abstracts.
                if (!$ref->isAbstract() && $file != 'manager') {
                    $eventinformation[$classname] = $classname::get_name_with_info();
                }
            }
        }
        // Now enable developer debugging as event information has been retrieved.
        $CFG->debug          = $debuglevel;
        $CFG->debugdisplay   = $debugdisplay;
        $CFG->debugdeveloper = $debugdeveloper;
        return $eventinformation;
    }

    /**
     * This function returns an array of all events for the plugins of the system.
     *
     * @param bool $withoutcomponent Return an eventlist without associated components.
     *
     * @return array A list of events from all plug-ins.
     */
    protected static function get_non_core_eventlist($withoutcomponent = false) {
        global $CFG;
        // Disable developer debugging as deprecated events will fire warnings.
        // Setup backup variables to restore the following settings back to what they were when we are finished.
        $debuglevel          = $CFG->debug;
        $debugdisplay        = $CFG->debugdisplay;
        $debugdeveloper      = $CFG->debugdeveloper;
        $CFG->debug          = 0;
        $CFG->debugdisplay   = false;
        $CFG->debugdeveloper = false;

        $noncorepluginlist = array();
        $plugintypes = \core_component::get_plugin_types();
        foreach ($plugintypes as $plugintype => $notused) {
            $pluginlist = \core_component::get_plugin_list($plugintype);
            foreach ($pluginlist as $plugin => $directory) {
                $plugindirectory = $directory . '/classes/event';
                foreach (self::get_file_list($plugindirectory) as $eventname => $notused) {
                    $fullpluginname = $plugintype . '_' . $plugin;
                    $plugineventname = '\\' . $fullpluginname . '\\event\\' . $eventname;
                    // Check that this is actually an event.
                    if (method_exists($plugineventname, 'get_static_info')  && $fullpluginname !== 'tool_monitor') { // No selfie here.
                        $ref = new \ReflectionClass($plugineventname);
                        if (!$ref->isAbstract() && $fullpluginname !== 'logstore_legacy') {
                            if ($withoutcomponent) {
                                $noncorepluginlist[$plugineventname] = $plugineventname::get_name_with_info();
                            } else {
<<<<<<< HEAD
                                $noncorepluginlist[$plugintype . '_' . $plugin][$plugineventname] = $plugineventname::get_name_with_info();
=======
                                $noncorepluginlist[$fullpluginname][$plugineventname] = $plugineventname::get_name();
>>>>>>> d29a0703
                            }
                        }
                    }
                }
            }
        }

        // Now enable developer debugging as event information has been retrieved.
        $CFG->debug          = $debuglevel;
        $CFG->debugdisplay   = $debugdisplay;
        $CFG->debugdeveloper = $debugdeveloper;

        return $noncorepluginlist;
    }

    /**
     * Returns a list of files with a full directory path in a specified directory.
     *
     * @param string $directory location of files.
     * @return array full location of files from the specified directory.
     */
    protected static function get_file_list($directory) {
        global $CFG;
        $directoryroot = $CFG->dirroot;
        $finalfiles = array();
        if (is_dir($directory)) {
            if ($handle = opendir($directory)) {
                $files = scandir($directory);
                foreach ($files as $file) {
                    if ($file != '.' && $file != '..') {
                        // Ignore the file if it is external to the system.
                        if (strrpos($directory, $directoryroot) !== false) {
                            $location = substr($directory, strlen($directoryroot));
                            $name = substr($file, 0, -4);
                            $finalfiles[$name] = $location  . '/' . $file;
                        }
                    }
                }
            }
        }
        return $finalfiles;
    }

    /**
     * Get a list of events present in the system.
     *
     * @param bool $withoutcomponent Return an eventlist without associated components.
     *
     * @return array list of events present in the system.
     */
    public static function get_all_eventlist($withoutcomponent = false) {
        if ($withoutcomponent) {
            $return = array_merge(self::get_core_eventlist(), self::get_non_core_eventlist($withoutcomponent));
            array_multisort($return, SORT_NATURAL);
        } else {
            $return = array_merge(array('core' => self::get_core_eventlist()),
                    self::get_non_core_eventlist($withoutcomponent = false));
        }
        return $return;
    }

    /**
     * Return list of plugins that have events.
     *
     * @param array $eventlist a list of events present in the system {@link eventlist::get_all_eventlist}.
     *
     * @return array list of plugins with human readable name.
     */
    public static function get_plugin_list($eventlist = array()) {
        if (empty($eventlist)) {
            $eventlist = self::get_all_eventlist();
        }
        $plugins = array_keys($eventlist);
        $return = array();
        foreach ($plugins as $plugin) {
            if ($plugin === 'core') {
                $return[$plugin] = get_string('core', 'tool_monitor');
            } else if (get_string_manager()->string_exists('pluginname', $plugin)) {
                $return[$plugin] = get_string('pluginname', $plugin);
            } else {
                $return[$plugin] = $plugin;
            }
        }

        return $return;
    }

    /**
     * validate if the given event belongs to the given plugin.
     *
     * @param string $plugin Frankenstyle name of the plugin.
     * @param string $eventname Full qualified event name.
     * @param array $eventlist List of events generated by {@link eventlist::get_all_eventlist}
     *
     * @return bool Returns true if the selected event belongs to the selected plugin, false otherwise.
     */
    public static function validate_event_plugin($plugin, $eventname, $eventlist = array()) {
        if (empty($eventlist)) {
            $eventlist = self::get_all_eventlist();
        }
        if (isset($eventlist[$plugin][$eventname])) {
            return true;
        }

        return false;
    }
}<|MERGE_RESOLUTION|>--- conflicted
+++ resolved
@@ -112,11 +112,7 @@
                             if ($withoutcomponent) {
                                 $noncorepluginlist[$plugineventname] = $plugineventname::get_name_with_info();
                             } else {
-<<<<<<< HEAD
-                                $noncorepluginlist[$plugintype . '_' . $plugin][$plugineventname] = $plugineventname::get_name_with_info();
-=======
-                                $noncorepluginlist[$fullpluginname][$plugineventname] = $plugineventname::get_name();
->>>>>>> d29a0703
+                                $noncorepluginlist[$fullpluginname][$plugineventname] = $plugineventname::get_name_with_info();
                             }
                         }
                     }
