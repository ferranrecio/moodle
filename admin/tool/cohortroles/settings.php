--- conflicted
+++ resolved
@@ -23,11 +23,6 @@
  */
 
 defined('MOODLE_INTERNAL') || die;
-<<<<<<< HEAD
-$str = get_string('managecohortroles', 'tool_cohortroles');
-$url = new moodle_url('/admin/tool/cohortroles/index.php');
-$ADMIN->add('roles', new admin_externalpage('toolcohortroles', $str, $url, 'moodle/role:manage'));
-=======
 
 // This tool's required capabilities.
 $capabilities = [
@@ -42,6 +37,6 @@
 // Add this admin page only if the user has all of the required capabilities.
 if ($hasaccess) {
     $str = get_string('managecohortroles', 'tool_cohortroles');
-    $ADMIN->add('roles', new admin_externalpage('toolcohortroles', $str, '/admin/tool/cohortroles/index.php', $capabilities));
-}
->>>>>>> 782fc43b
+    $url = new moodle_url('/admin/tool/cohortroles/index.php');
+    $ADMIN->add('roles', new admin_externalpage('toolcohortroles', $str, $url, $capabilities));
+}