--- conflicted
+++ resolved
@@ -58,15 +58,9 @@
     <div class="modal-body" data-placeholder="body">
     </div>
     <div class="modal-footer">
-<<<<<<< HEAD
-      <button type="button" class="btn btn-secondary" data-role="previous" aria-label="{{# str }} previouspage, moodle {{/ str }}">{{# str }} previouspage, moodle {{/ str }}</button>
-      <button type="button" class="btn btn-primary" data-role="next" aria-label="{{# str }} nextpage, moodle {{/ str }}">{{# str }} nextpage, moodle {{/ str }}</button>
-      <button class="btn btn-secondary" data-role="end" aria-label="{{# str }} endtour, tool_usertours {{/ str }}"> {{# str }} endtour, tool_usertours {{/ str }} </button>
-=======
       <button type="button" class="btn btn-secondary" data-role="previous">{{# str }} previousstep, tool_usertours {{/ str }}</button>
       <button type="button" class="btn btn-primary" data-role="next">{{# str }} nextstep, tool_usertours {{/ str }}</button>
       <button class="btn btn-secondary" data-role="end"> {{# str }} endtour, tool_usertours {{/ str }} </button>
->>>>>>> a2fc77ef
     </div>
   </div>
 </div>