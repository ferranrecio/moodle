--- conflicted
+++ resolved
@@ -115,21 +115,6 @@
         $preferences = message_airnotifier_external::are_notification_preferences_configured($params);
         $preferences = \external_api::clean_returnvalue($returnsdescription, $preferences);
         $this->assertEquals($expected, $preferences['users']);
-<<<<<<< HEAD
-
-        // Delete the last user1 preference.
-        unset_user_preference('message_provider_moodle_instantmessage_loggedoff', $user1);
-        $preferences = message_airnotifier_external::are_notification_preferences_configured($params);
-        $preferences = \external_api::clean_returnvalue($returnsdescription, $preferences);
-        $expected = array(
-            array(
-                'userid' => $user1->id,
-                'configured' => 1
-            )
-        );
-        $this->assertEquals($expected, $preferences['users']);
-=======
->>>>>>> d195956f
     }
 
     /**
