<?php
// This file is part of Moodle - http://moodle.org/
//
// Moodle is free software: you can redistribute it and/or modify
// it under the terms of the GNU General Public License as published by
// the Free Software Foundation, either version 3 of the License, or
// (at your option) any later version.
//
// Moodle is distributed in the hope that it will be useful,
// but WITHOUT ANY WARRANTY; without even the implied warranty of
// MERCHANTABILITY or FITNESS FOR A PARTICULAR PURPOSE.  See the
// GNU General Public License for more details.
//
// You should have received a copy of the GNU General Public License
// along with Moodle.  If not, see <http://www.gnu.org/licenses/>.

/**
 * Library functions for messaging
 *
 * @package   core_message
 * @copyright 2008 Luis Rodrigues
 * @license   http://www.gnu.org/copyleft/gpl.html GNU GPL v3 or later
 */

define('MESSAGE_SHORTLENGTH', 300);

define('MESSAGE_HISTORY_ALL', 1);

define('MESSAGE_SEARCH_MAX_RESULTS', 200);

define('MESSAGE_TYPE_NOTIFICATION', 'notification');
define('MESSAGE_TYPE_MESSAGE', 'message');

/**
 * Define contants for messaging default settings population. For unambiguity of
 * plugin developer intentions we use 4-bit value (LSB numbering):
 * bit 0 - whether to send message when user is loggedin (MESSAGE_DEFAULT_LOGGEDIN)
 * bit 1 - whether to send message when user is loggedoff (MESSAGE_DEFAULT_LOGGEDOFF)
 * bit 2..3 - messaging permission (MESSAGE_DISALLOWED|MESSAGE_PERMITTED|MESSAGE_FORCED)
 *
 * MESSAGE_PERMITTED_MASK contains the mask we use to distinguish permission setting
 */

define('MESSAGE_DEFAULT_LOGGEDIN', 0x01); // 0001
define('MESSAGE_DEFAULT_LOGGEDOFF', 0x02); // 0010

define('MESSAGE_DISALLOWED', 0x04); // 0100
define('MESSAGE_PERMITTED', 0x08); // 1000
define('MESSAGE_FORCED', 0x0c); // 1100

define('MESSAGE_PERMITTED_MASK', 0x0c); // 1100

/**
 * Set default value for default outputs permitted setting
 */
define('MESSAGE_DEFAULT_PERMITTED', 'permitted');

/**
 * Set default values for polling.
 */
define('MESSAGE_DEFAULT_MIN_POLL_IN_SECONDS', 10);
define('MESSAGE_DEFAULT_MAX_POLL_IN_SECONDS', 2 * MINSECS);
define('MESSAGE_DEFAULT_TIMEOUT_POLL_IN_SECONDS', 5 * MINSECS);

/**
 * Returns the count of unread messages for user. Either from a specific user or from all users.
 *
 * @param object $user1 the first user. Defaults to $USER
 * @param object $user2 the second user. If null this function will count all of user 1's unread messages.
 * @return int the count of $user1's unread messages
 */
function message_count_unread_messages($user1=null, $user2=null) {
    global $USER, $DB;

    if (empty($user1)) {
        $user1 = $USER;
    }

    $sql = "SELECT COUNT(m.id)
              FROM {messages} m
        INNER JOIN {message_conversations} mc
                ON mc.id = m.conversationid
        INNER JOIN {message_conversation_members} mcm
                ON mcm.conversationid = mc.id
         LEFT JOIN {message_user_actions} mua
                ON (mua.messageid = m.id AND mua.userid = ? AND (mua.action = ? OR mua.action = ?))
             WHERE mua.id is NULL
               AND mcm.userid = ?";
    $params = [$user1->id, \core_message\api::MESSAGE_ACTION_DELETED, \core_message\api::MESSAGE_ACTION_READ, $user1->id];

    if (!empty($user2)) {
        $sql .= " AND m.useridfrom = ?";
        $params[] = $user2->id;
    } else {
        $sql .= " AND m.useridfrom <> ?";
        $params[] = $user1->id;
    }

    return $DB->count_records_sql($sql, $params);
}

/**
 * Try to guess how to convert the message to html.
 *
 * @access private
 *
 * @param stdClass $message
 * @param bool $forcetexttohtml
 * @return string html fragment
 */
function message_format_message_text($message, $forcetexttohtml = false) {
    // Note: this is a very nasty hack that tries to work around the weird messaging rules and design.

    $options = new stdClass();
    $options->para = false;
    $options->blanktarget = true;

    $format = $message->fullmessageformat;

    if (strval($message->smallmessage) !== '') {
        if (!empty($message->notification)) {
            if (strval($message->fullmessagehtml) !== '' or strval($message->fullmessage) !== '') {
                $format = FORMAT_PLAIN;
            }
        }
        $messagetext = $message->smallmessage;

    } else if ($message->fullmessageformat == FORMAT_HTML) {
        if (strval($message->fullmessagehtml) !== '') {
            $messagetext = $message->fullmessagehtml;
        } else {
            $messagetext = $message->fullmessage;
            $format = FORMAT_MOODLE;
        }

    } else {
        if (strval($message->fullmessage) !== '') {
            $messagetext = $message->fullmessage;
        } else {
            $messagetext = $message->fullmessagehtml;
            $format = FORMAT_HTML;
        }
    }

    if ($forcetexttohtml) {
        // This is a crazy hack, why not set proper format when creating the notifications?
        if ($format === FORMAT_PLAIN) {
            $format = FORMAT_MOODLE;
        }
    }
    return format_text($messagetext, $format, $options);
}

/**
 * Search through course users.
 *
 * If $courseids contains the site course then this function searches
 * through all undeleted and confirmed users.
 *
 * @param int|array $courseids Course ID or array of course IDs.
 * @param string $searchtext the text to search for.
 * @param string $sort the column name to order by.
 * @param string|array $exceptions comma separated list or array of user IDs to exclude.
 * @return array An array of {@link $USER} records.
 */
function message_search_users($courseids, $searchtext, $sort='', $exceptions='') {
    global $CFG, $USER, $DB;

    // Basic validation to ensure that the parameter $courseids is not an empty array or an empty value.
    if (!$courseids) {
        $courseids = array(SITEID);
    }

    // Allow an integer to be passed.
    if (!is_array($courseids)) {
        $courseids = array($courseids);
    }

    $fullname = $DB->sql_fullname();
    $ufields = user_picture::fields('u');

    if (!empty($sort)) {
        $order = ' ORDER BY '. $sort;
    } else {
        $order = '';
    }

    $params = array(
        'userid' => $USER->id,
        'userid2' => $USER->id,
        'query' => "%$searchtext%"
    );

    if (empty($exceptions)) {
        $exceptions = array();
    } else if (!empty($exceptions) && is_string($exceptions)) {
        $exceptions = explode(',', $exceptions);
    }

    // Ignore self and guest account.
    $exceptions[] = $USER->id;
    $exceptions[] = $CFG->siteguest;

    // Exclude exceptions from the search result.
    list($except, $params_except) = $DB->get_in_or_equal($exceptions, SQL_PARAMS_NAMED, 'param', false);
    $except = ' AND u.id ' . $except;
    $params = array_merge($params_except, $params);

    if (in_array(SITEID, $courseids)) {
        // Search on site level.
        return $DB->get_records_sql("SELECT $ufields, mc.id as contactlistid, mub.id as userblockedid
                                       FROM {user} u
                                       LEFT JOIN {message_contacts} mc
                                            ON mc.contactid = u.id AND mc.userid = :userid
                                       LEFT JOIN {message_users_blocked} mub
                                            ON mub.userid = :userid2 AND mub.blockeduserid = u.id
                                      WHERE u.deleted = '0' AND u.confirmed = '1'
                                            AND (".$DB->sql_like($fullname, ':query', false).")
                                            $except
                                     $order", $params);
    } else {
        // Search in courses.

        // Getting the context IDs or each course.
        $contextids = array();
        foreach ($courseids as $courseid) {
            $context = context_course::instance($courseid);
            $contextids = array_merge($contextids, $context->get_parent_context_ids(true));
        }
        list($contextwhere, $contextparams) = $DB->get_in_or_equal(array_unique($contextids), SQL_PARAMS_NAMED, 'context');
        $params = array_merge($params, $contextparams);

        // Everyone who has a role assignment in this course or higher.
        // TODO: add enabled enrolment join here (skodak)
        $users = $DB->get_records_sql("SELECT DISTINCT $ufields, mc.id as contactlistid, mub.id as userblockedid
                                         FROM {user} u
                                         JOIN {role_assignments} ra ON ra.userid = u.id
                                         LEFT JOIN {message_contacts} mc
                                              ON mc.contactid = u.id AND mc.userid = :userid
                                         LEFT JOIN {message_users_blocked} mub
                                              ON mub.userid = :userid2 AND mub.blockeduserid = u.id
                                        WHERE u.deleted = '0' AND u.confirmed = '1'
                                              AND (".$DB->sql_like($fullname, ':query', false).")
                                              AND ra.contextid $contextwhere
                                              $except
                                       $order", $params);

        return $users;
    }
}

/**
 * Format a message for display in the message history
 *
 * @param object $message the message object
 * @param string $format optional date format
 * @param string $keywords keywords to highlight
 * @param string $class CSS class to apply to the div around the message
 * @return string the formatted message
 */
function message_format_message($message, $format='', $keywords='', $class='other') {

    static $dateformat;

    //if we haven't previously set the date format or they've supplied a new one
    if ( empty($dateformat) || (!empty($format) && $dateformat != $format) ) {
        if ($format) {
            $dateformat = $format;
        } else {
            $dateformat = get_string('strftimedatetimeshort');
        }
    }
    $time = userdate($message->timecreated, $dateformat);

    $messagetext = message_format_message_text($message, false);

    if ($keywords) {
        $messagetext = highlight($keywords, $messagetext);
    }

    $messagetext .= message_format_contexturl($message);

    $messagetext = clean_text($messagetext, FORMAT_HTML);

    return <<<TEMPLATE
<div class='message $class'>
    <a name="m{$message->id}"></a>
    <span class="message-meta"><span class="time">$time</span></span>: <span class="text">$messagetext</span>
</div>
TEMPLATE;
}

/**
 * Format a the context url and context url name of a message for display
 *
 * @param object $message the message object
 * @return string the formatted string
 */
function message_format_contexturl($message) {
    $s = null;

    if (!empty($message->contexturl)) {
        $displaytext = null;
        if (!empty($message->contexturlname)) {
            $displaytext= $message->contexturlname;
        } else {
            $displaytext= $message->contexturl;
        }
        $s .= html_writer::start_tag('div',array('class' => 'messagecontext'));
            $s .= get_string('view').': '.html_writer::tag('a', $displaytext, array('href' => $message->contexturl));
        $s .= html_writer::end_tag('div');
    }

    return $s;
}

/**
 * Send a message from one user to another. Will be delivered according to the message recipients messaging preferences
 *
 * @param object $userfrom the message sender
 * @param object $userto the message recipient
 * @param string $message the message
 * @param int $format message format such as FORMAT_PLAIN or FORMAT_HTML
 * @return int|false the ID of the new message or false
 */
function message_post_message($userfrom, $userto, $message, $format) {
    global $SITE, $CFG, $USER;

    $eventdata = new \core\message\message();
    $eventdata->courseid         = 1;
    $eventdata->component        = 'moodle';
    $eventdata->name             = 'instantmessage';
    $eventdata->userfrom         = $userfrom;
    $eventdata->userto           = $userto;

    //using string manager directly so that strings in the message will be in the message recipients language rather than the senders
    $eventdata->subject          = get_string_manager()->get_string('unreadnewmessage', 'message', fullname($userfrom), $userto->lang);

    if ($format == FORMAT_HTML) {
        $eventdata->fullmessagehtml  = $message;
        //some message processors may revert to sending plain text even if html is supplied
        //so we keep both plain and html versions if we're intending to send html
        $eventdata->fullmessage = html_to_text($eventdata->fullmessagehtml);
    } else {
        $eventdata->fullmessage      = $message;
        $eventdata->fullmessagehtml  = '';
    }

    $eventdata->fullmessageformat = $format;
    $eventdata->smallmessage     = $message;//store the message unfiltered. Clean up on output.

    $s = new stdClass();
    $s->sitename = format_string($SITE->shortname, true, array('context' => context_course::instance(SITEID)));
    $s->url = $CFG->wwwroot.'/message/index.php?user='.$userto->id.'&id='.$userfrom->id;

    $emailtagline = get_string_manager()->get_string('emailtagline', 'message', $s, $userto->lang);
    if (!empty($eventdata->fullmessage)) {
        $eventdata->fullmessage .= "\n\n---------------------------------------------------------------------\n".$emailtagline;
    }
    if (!empty($eventdata->fullmessagehtml)) {
        $eventdata->fullmessagehtml .= "<br /><br />---------------------------------------------------------------------<br />".$emailtagline;
    }

    $eventdata->timecreated     = time();
    $eventdata->notification    = 0;
    return message_send($eventdata);
}

/**
 * Get all message processors, validate corresponding plugin existance and
 * system configuration
 *
 * @param bool $ready only return ready-to-use processors
 * @param bool $reset Reset list of message processors (used in unit tests)
 * @param bool $resetonly Just reset, then exit
 * @return mixed $processors array of objects containing information on message processors
 */
function get_message_processors($ready = false, $reset = false, $resetonly = false) {
    global $DB, $CFG;

    static $processors;
    if ($reset) {
        $processors = array();

        if ($resetonly) {
            return $processors;
        }
    }

    if (empty($processors)) {
        // Get all processors, ensure the name column is the first so it will be the array key
        $processors = $DB->get_records('message_processors', null, 'name DESC', 'name, id, enabled');
        foreach ($processors as &$processor){
            $processor = \core_message\api::get_processed_processor_object($processor);
        }
    }
    if ($ready) {
        // Filter out enabled and system_configured processors
        $readyprocessors = $processors;
        foreach ($readyprocessors as $readyprocessor) {
            if (!($readyprocessor->enabled && $readyprocessor->configured)) {
                unset($readyprocessors[$readyprocessor->name]);
            }
        }
        return $readyprocessors;
    }

    return $processors;
}

/**
 * Get all message providers, validate their plugin existance and
 * system configuration
 *
 * @return mixed $processors array of objects containing information on message processors
 */
function get_message_providers() {
    global $CFG, $DB;

    $pluginman = core_plugin_manager::instance();

    $providers = $DB->get_records('message_providers', null, 'name');

    // Remove all the providers whose plugins are disabled or don't exist
    foreach ($providers as $providerid => $provider) {
        $plugin = $pluginman->get_plugin_info($provider->component);
        if ($plugin) {
            if ($plugin->get_status() === core_plugin_manager::PLUGIN_STATUS_MISSING) {
                unset($providers[$providerid]);   // Plugins does not exist
                continue;
            }
            if ($plugin->is_enabled() === false) {
                unset($providers[$providerid]);   // Plugin disabled
                continue;
            }
        }
    }
    return $providers;
}

/**
 * Get an instance of the message_output class for one of the output plugins.
 * @param string $type the message output type. E.g. 'email' or 'jabber'.
 * @return message_output message_output the requested class.
 */
function get_message_processor($type) {
    global $CFG;

    // Note, we cannot use the get_message_processors function here, becaues this
    // code is called during install after installing each messaging plugin, and
    // get_message_processors caches the list of installed plugins.

    $processorfile = $CFG->dirroot . "/message/output/{$type}/message_output_{$type}.php";
    if (!is_readable($processorfile)) {
        throw new coding_exception('Unknown message processor type ' . $type);
    }

    include_once($processorfile);

    $processclass = 'message_output_' . $type;
    if (!class_exists($processclass)) {
        throw new coding_exception('Message processor ' . $type .
                ' does not define the right class');
    }

    return new $processclass();
}

/**
 * Get messaging outputs default (site) preferences
 *
 * @return object $processors object containing information on message processors
 */
function get_message_output_default_preferences() {
    return get_config('message');
}

/**
 * Translate message default settings from binary value to the array of string
 * representing the settings to be stored. Also validate the provided value and
 * use default if it is malformed.
 *
 * @param  int    $plugindefault Default setting suggested by plugin
 * @param  string $processorname The name of processor
 * @return array  $settings array of strings in the order: $permitted, $loggedin, $loggedoff.
 */
function translate_message_default_setting($plugindefault, $processorname) {
    // Preset translation arrays
    $permittedvalues = array(
        0x04 => 'disallowed',
        0x08 => 'permitted',
        0x0c => 'forced',
    );

    $loggedinstatusvalues = array(
        0x00 => null, // use null if loggedin/loggedoff is not defined
        0x01 => 'loggedin',
        0x02 => 'loggedoff',
    );

    // define the default setting
    $processor = get_message_processor($processorname);
    $default = $processor->get_default_messaging_settings();

    // Validate the value. It should not exceed the maximum size
    if (!is_int($plugindefault) || ($plugindefault > 0x0f)) {
        debugging(get_string('errortranslatingdefault', 'message'));
        $plugindefault = $default;
    }
    // Use plugin default setting of 'permitted' is 0
    if (!($plugindefault & MESSAGE_PERMITTED_MASK)) {
        $plugindefault = $default;
    }

    $permitted = $permittedvalues[$plugindefault & MESSAGE_PERMITTED_MASK];
    $loggedin = $loggedoff = null;

    if (($plugindefault & MESSAGE_PERMITTED_MASK) == MESSAGE_PERMITTED) {
        $loggedin = $loggedinstatusvalues[$plugindefault & MESSAGE_DEFAULT_LOGGEDIN];
        $loggedoff = $loggedinstatusvalues[$plugindefault & MESSAGE_DEFAULT_LOGGEDOFF];
    }

    return array($permitted, $loggedin, $loggedoff);
}

/**
 * Get messages sent or/and received by the specified users.
 * Please note that this function return deleted messages too. Besides, only individual conversation messages
 * are returned to maintain backwards compatibility.
 *
 * @param  int      $useridto       the user id who received the message
 * @param  int      $useridfrom     the user id who sent the message. -10 or -20 for no-reply or support user
 * @param  int      $notifications  1 for retrieving notifications, 0 for messages, -1 for both
 * @param  bool     $read           true for retrieving read messages, false for unread
 * @param  string   $sort           the column name to order by including optionally direction
 * @param  int      $limitfrom      limit from
 * @param  int      $limitnum       limit num
 * @return external_description
 * @since  2.8
 */
function message_get_messages($useridto, $useridfrom = 0, $notifications = -1, $read = true,
                                $sort = 'mr.timecreated DESC', $limitfrom = 0, $limitnum = 0) {
    global $DB;

    // If the 'useridto' value is empty then we are going to retrieve messages sent by the useridfrom to any user.
    if (empty($useridto)) {
        $userfields = get_all_user_name_fields(true, 'u', '', 'userto');
        $messageuseridtosql = 'u.id as useridto';
    } else {
        $userfields = get_all_user_name_fields(true, 'u', '', 'userfrom');
        $messageuseridtosql = "$useridto as useridto";
    }

    // Create the SQL we will be using.
    $messagesql = "SELECT mr.*, $userfields, 0 as notification, '' as contexturl, '' as contexturlname,
                          mua.timecreated as timeusertodeleted, mua2.timecreated as timeread,
                          mua3.timecreated as timeuserfromdeleted, $messageuseridtosql
                     FROM {messages} mr
               INNER JOIN {message_conversations} mc
                       ON mc.id = mr.conversationid
               INNER JOIN {message_conversation_members} mcm
                       ON mcm.conversationid = mc.id ";

    $notificationsql = "SELECT mr.*, $userfields, 1 as notification
                          FROM {notifications} mr ";

    $messagejoinsql = "LEFT JOIN {message_user_actions} mua
                              ON (mua.messageid = mr.id AND mua.userid = mcm.userid AND mua.action = ?)
                       LEFT JOIN {message_user_actions} mua2
                              ON (mua2.messageid = mr.id AND mua2.userid = mcm.userid AND mua2.action = ?)
                       LEFT JOIN {message_user_actions} mua3
                              ON (mua3.messageid = mr.id AND mua3.userid = mr.useridfrom AND mua3.action = ?)";
    $messagejoinparams = [\core_message\api::MESSAGE_ACTION_DELETED, \core_message\api::MESSAGE_ACTION_READ,
        \core_message\api::MESSAGE_ACTION_DELETED];
    $notificationsparams = [];

    // If the 'useridto' value is empty then we are going to retrieve messages sent by the useridfrom to any user.
    if (empty($useridto)) {
        // Create the messaging query and params.
        $messagesql .= "INNER JOIN {user} u
                                ON u.id = mcm.userid
                                $messagejoinsql
                             WHERE mr.useridfrom = ?
                               AND mr.useridfrom != mcm.userid
                               AND u.deleted = 0
                               AND mc.type = ? ";
        $messageparams = array_merge($messagejoinparams, [$useridfrom, \core_message\api::MESSAGE_CONVERSATION_TYPE_INDIVIDUAL]);

        // Create the notifications query and params.
        $notificationsql .= "INNER JOIN {user} u
                                     ON u.id = mr.useridto
                                  WHERE mr.useridfrom = ?
                                    AND u.deleted = 0 ";
        $notificationsparams[] = $useridfrom;
    } else {
        // Create the messaging query and params.
        // Left join because useridfrom may be -10 or -20 (no-reply and support users).
        $messagesql .= "LEFT JOIN {user} u
                               ON u.id = mr.useridfrom
                               $messagejoinsql
                            WHERE mcm.userid = ?
                              AND mr.useridfrom != mcm.userid
                              AND u.deleted = 0
                              AND mc.type = ? ";
        $messageparams = array_merge($messagejoinparams, [$useridto, \core_message\api::MESSAGE_CONVERSATION_TYPE_INDIVIDUAL]);

        // If we're dealing with messages only and both useridto and useridfrom are set,
        // try to get a conversation between the users. Break early if we can't find one.
        if (!empty($useridfrom) && $notifications == 0) {
            $messagesql .= " AND mr.useridfrom = ? ";
            $messageparams[] = $useridfrom;

            // There should be an individual conversation between the users. If not, we can return early.
            $conversationid = \core_message\api::get_conversation_between_users([$useridto, $useridfrom]);
            if (empty($conversationid)) {
                return [];
            }
            $messagesql .= " AND mc.id = ? ";
            $messageparams[] = $conversationid;
        }

        // Create the notifications query and params.
        // Left join because useridfrom may be -10 or -20 (no-reply and support users).
        $notificationsql .= "LEFT JOIN {user} u
                                    ON (u.id = mr.useridfrom AND u.deleted = 0)
                                 WHERE mr.useridto = ? ";
        $notificationsparams[] = $useridto;
        if (!empty($useridfrom)) {
            $notificationsql .= " AND mr.useridfrom = ? ";
            $notificationsparams[] = $useridfrom;
        }
    }
    if ($read) {
        $notificationsql .= "AND mr.timeread IS NOT NULL ";
    } else {
        $notificationsql .= "AND mr.timeread IS NULL ";
    }
    $messagesql .= "ORDER BY $sort";
    $notificationsql .= "ORDER BY $sort";

    // Handle messages if needed.
    if ($notifications === -1 || $notifications === 0) {
        $messages = $DB->get_records_sql($messagesql, $messageparams, $limitfrom, $limitnum);
        // Get rid of the messages that have either been read or not read depending on the value of $read.
        $messages = array_filter($messages, function ($message) use ($read) {
            if ($read) {
                return !is_null($message->timeread);
            }

            return is_null($message->timeread);
        });
    }

    // All.
    if ($notifications === -1) {
        return array_merge($messages, $DB->get_records_sql($notificationsql, $notificationsparams, $limitfrom, $limitnum));
    } else if ($notifications === 1) { // Just notifications.
        return $DB->get_records_sql($notificationsql, $notificationsparams, $limitfrom, $limitnum);
    }

    // Just messages.
    return $messages;
}

/**
 * Handles displaying processor settings in a fragment.
 *
 * @param array $args
 * @return bool|string
 * @throws moodle_exception
 */
function message_output_fragment_processor_settings($args = []) {
    global $PAGE;

    if (!isset($args['type'])) {
        throw new moodle_exception('Must provide a processor type');
    }

    if (!isset($args['userid'])) {
        throw new moodle_exception('Must provide a userid');
    }

    $type = $args['type'];
    $userid = $args['userid'];

    $user = core_user::get_user($userid, '*', MUST_EXIST);
    $processor = get_message_processor($type);
    $providers = message_get_providers_for_user($userid);
    $processorwrapper = new stdClass();
    $processorwrapper->object = $processor;
    $preferences = \core_message\api::get_all_message_preferences([$processorwrapper], $providers, $user);

    $processoroutput = new \core_message\output\preferences\processor($processor, $preferences, $user, $type);
    $renderer = $PAGE->get_renderer('core', 'message');

    return $renderer->render_from_template('core_message/preferences_processor', $processoroutput->export_for_template($renderer));
}

/**
 * Checks if current user is allowed to edit messaging preferences of another user
 *
 * @param stdClass $user user whose preferences we are updating
 * @return bool
 */
function core_message_can_edit_message_profile($user) {
    global $USER;
    if ($user->id == $USER->id) {
        return has_capability('moodle/user:editownmessageprofile', context_system::instance());
    } else {
        $personalcontext = context_user::instance($user->id);
        if (!has_capability('moodle/user:editmessageprofile', $personalcontext)) {
            return false;
        }
        if (isguestuser($user)) {
            return false;
        }
        // No editing of admins by non-admins.
        if (is_siteadmin($user) and !is_siteadmin($USER)) {
            return false;
        }
        return true;
    }
}

/**
 * Implements callback user_preferences, whitelists preferences that users are allowed to update directly
 *
 * Used in {@see core_user::fill_preferences_cache()}, see also {@see useredit_update_user_preference()}
 *
 * @return array
 */
function core_message_user_preferences() {
    $preferences = [];
    $preferences['message_blocknoncontacts'] = array(
        'type' => PARAM_INT,
        'null' => NULL_NOT_ALLOWED,
        'default' => 0,
        'choices' => array(
            \core_message\api::MESSAGE_PRIVACY_ONLYCONTACTS,
            \core_message\api::MESSAGE_PRIVACY_COURSEMEMBER,
            \core_message\api::MESSAGE_PRIVACY_SITE
        ),
        'cleancallback' => function ($value) {
            global $CFG;

            // When site-wide messaging between users is disabled, MESSAGE_PRIVACY_SITE should be converted.
            if (empty($CFG->messagingallusers) && $value === \core_message\api::MESSAGE_PRIVACY_SITE) {
                return \core_message\api::MESSAGE_PRIVACY_COURSEMEMBER;
            }
            return $value;
        }
    );
    $preferences['message_entertosend'] = array(
        'type' => PARAM_BOOL,
        'null' => NULL_NOT_ALLOWED,
        'default' => false
    );
    $preferences['/^message_provider_([\w\d_]*)_logged(in|off)$/'] = array('isregex' => true, 'type' => PARAM_NOTAGS,
        'null' => NULL_NOT_ALLOWED, 'default' => 'none',
        'permissioncallback' => function ($user, $preferencename) {
            global $CFG;
            require_once($CFG->libdir.'/messagelib.php');
            if (core_message_can_edit_message_profile($user) &&
                    preg_match('/^message_provider_([\w\d_]*)_logged(in|off)$/', $preferencename, $matches)) {
                $providers = message_get_providers_for_user($user->id);
                foreach ($providers as $provider) {
                    if ($matches[1] === $provider->component . '_' . $provider->name) {
                       return true;
                    }
                }
            }
            return false;
        },
        'cleancallback' => function ($value, $preferencename) {
            if ($value === 'none' || empty($value)) {
                return 'none';
            }
            $parts = explode('/,/', $value);
            $processors = array_keys(get_message_processors());
            array_filter($parts, function($v) use ($processors) {return in_array($v, $processors);});
            return $parts ? join(',', $parts) : 'none';
        });
    return $preferences;
}

/**
 * Renders the popup.
 *
 * @param renderer_base $renderer
 * @return string The HTML
 */
function core_message_render_navbar_output(\renderer_base $renderer) {
    global $USER, $CFG;

    // Early bail out conditions.
    if (!isloggedin() || isguestuser() || user_not_fully_set_up($USER) ||
        get_user_preferences('auth_forcepasswordchange') ||
        (!$USER->policyagreed && !is_siteadmin() &&
            ($manager = new \core_privacy\local\sitepolicy\manager()) && $manager->is_defined())) {
        return '';
    }

    $output = '';

    // Add the messages popover.
    if (!empty($CFG->messaging)) {
        $unreadcount = \core_message\api::count_unread_conversations($USER);
        $requestcount = \core_message\api::get_received_contact_requests_count($USER->id);
        $context = [
            'userid' => $USER->id,
            'unreadcount' => $unreadcount + $requestcount
        ];
        $output .= $renderer->render_from_template('core_message/message_popover', $context);
    }

    return $output;
}

/**
 * Render the message drawer to be included in the top of the body of
 * each page.
 *
 * @return string HTML
 */
function core_message_standard_after_main_region_html() {
    global $USER, $CFG, $PAGE;

    // Early bail out conditions.
    if (empty($CFG->messaging) || !isloggedin() || isguestuser() || user_not_fully_set_up($USER) ||
        get_user_preferences('auth_forcepasswordchange') ||
        (!$USER->policyagreed && !is_siteadmin() &&
            ($manager = new \core_privacy\local\sitepolicy\manager()) && $manager->is_defined())) {
        return '';
    }

    $renderer = $PAGE->get_renderer('core');
<<<<<<< HEAD

    // Get the counts.
    $conversationcounts = \core_message\api::get_conversation_counts($USER->id);
    $individualconversationcount = $conversationcounts['types'][\core_message\api::MESSAGE_CONVERSATION_TYPE_INDIVIDUAL];
    $groupconversationcount = $conversationcounts['types'][\core_message\api::MESSAGE_CONVERSATION_TYPE_GROUP];
    $favouriteconversationcount = $conversationcounts['favourites'];
    $requestcount = \core_message\api::count_received_contact_requests($USER);
=======
    $individualconversationcount = \core_message\api::count_conversations(
        $USER,
        \core_message\api::MESSAGE_CONVERSATION_TYPE_INDIVIDUAL,
        true
    );
    $groupconversationcount = \core_message\api::count_conversations(
        $USER,
        \core_message\api::MESSAGE_CONVERSATION_TYPE_GROUP,
        true
    );
    $systemcontext = \context_system::instance();
    $usercontext = \context_user::instance($USER->id);
    $ufservice = \core_favourites\service_factory::get_service_for_user_context($usercontext);
    $favouriteconversationcount = $ufservice->count_favourites_by_type('core_message', 'message_conversations', $systemcontext);
    $requestcount = \core_message\api::get_received_contact_requests_count($USER->id);
>>>>>>> 7d678923
    $contactscount = \core_message\api::count_contacts($USER->id);

    $choices = [];
    $choices[] = [
        'value' => \core_message\api::MESSAGE_PRIVACY_ONLYCONTACTS,
        'text' => get_string('contactableprivacy_onlycontacts', 'message')
    ];
    $choices[] = [
        'value' => \core_message\api::MESSAGE_PRIVACY_COURSEMEMBER,
        'text' => get_string('contactableprivacy_coursemember', 'message')
    ];
    if (!empty($CFG->messagingallusers)) {
        // Add the MESSAGE_PRIVACY_SITE option when site-wide messaging between users is enabled.
        $choices[] = [
            'value' => \core_message\api::MESSAGE_PRIVACY_SITE,
            'text' => get_string('contactableprivacy_site', 'message')
        ];
    }

    // Enter to send.
    $entertosend = get_user_preferences('message_entertosend', false, $USER);

    // Get the unread counts for the current user.
    $unreadcounts = \core_message\api::get_unread_conversation_counts($USER->id);

    // Determine which section will be expanded.
    // Default behaviour - if no unread counts exist.
    $favouritesexpanded = !empty($favouriteconversationcount);
    $groupmessagesexpanded = empty($favouriteconversationcount) && !empty($groupconversationcount);
    $messagesexpanded = empty($favouriteconversationcount) && empty($groupconversationcount);

    // There is an unread conversation somewhere, so that takes priority.
    if ($unreadcounts['favourites'] > 0 || $unreadcounts['types'][\core_message\api::MESSAGE_CONVERSATION_TYPE_GROUP] > 0 ||
            $unreadcounts['types'][\core_message\api::MESSAGE_CONVERSATION_TYPE_INDIVIDUAL] > 0) {
        $favouritesexpanded = $unreadcounts['favourites'] > 0;
        $groupmessagesexpanded = !$favouritesexpanded &&
            $unreadcounts['types'][\core_message\api::MESSAGE_CONVERSATION_TYPE_GROUP] > 0;
        $messagesexpanded = !$groupmessagesexpanded && !$favouritesexpanded &&
            $unreadcounts['types'][\core_message\api::MESSAGE_CONVERSATION_TYPE_INDIVIDUAL] > 0;
    }

    return $renderer->render_from_template('core_message/message_drawer', [
        'contactrequestcount' => $requestcount,
        'loggedinuser' => [
            'id' => $USER->id,
            'midnight' => usergetmidnight(time())
        ],
        'overview' => [
            'messages' => [
                'expanded' => $messagesexpanded,
                'count' => [
                    'unread' => $unreadcounts['types'][\core_message\api::MESSAGE_CONVERSATION_TYPE_INDIVIDUAL],
                    'total' => $individualconversationcount
                ],
                'placeholders' => array_fill(0, $individualconversationcount, true)
            ],
            'groupmessages' => [
                'expanded' => $groupmessagesexpanded,
                'count' => [
                    'unread' => $unreadcounts['types'][\core_message\api::MESSAGE_CONVERSATION_TYPE_GROUP],
                    'total' => $groupconversationcount
                ],
                'placeholders' => array_fill(0, $groupconversationcount, true)
            ],
            'favourites' => [
                'expanded' => $favouritesexpanded,
                'count' => [
                    'unread' => $unreadcounts['favourites'],
                    'total' => $favouriteconversationcount
                ],
                'placeholders' => array_fill(0, $favouriteconversationcount, true)
            ],
        ],
        'contacts' => [
            'sectioncontacts' => [
                'placeholders' => array_fill(0, $contactscount > 50 ? 50 : $contactscount, true)
            ],
            'sectionrequests' => [
                'placeholders' => array_fill(0, $requestcount > 50 ? 50 : $requestcount, true)
            ],
        ],
        'settings' => [
            'privacy' => $choices,
            'entertosend' => $entertosend
        ]
    ]);
}<|MERGE_RESOLUTION|>--- conflicted
+++ resolved
@@ -834,31 +834,13 @@
     }
 
     $renderer = $PAGE->get_renderer('core');
-<<<<<<< HEAD
 
     // Get the counts.
     $conversationcounts = \core_message\api::get_conversation_counts($USER->id);
     $individualconversationcount = $conversationcounts['types'][\core_message\api::MESSAGE_CONVERSATION_TYPE_INDIVIDUAL];
     $groupconversationcount = $conversationcounts['types'][\core_message\api::MESSAGE_CONVERSATION_TYPE_GROUP];
     $favouriteconversationcount = $conversationcounts['favourites'];
-    $requestcount = \core_message\api::count_received_contact_requests($USER);
-=======
-    $individualconversationcount = \core_message\api::count_conversations(
-        $USER,
-        \core_message\api::MESSAGE_CONVERSATION_TYPE_INDIVIDUAL,
-        true
-    );
-    $groupconversationcount = \core_message\api::count_conversations(
-        $USER,
-        \core_message\api::MESSAGE_CONVERSATION_TYPE_GROUP,
-        true
-    );
-    $systemcontext = \context_system::instance();
-    $usercontext = \context_user::instance($USER->id);
-    $ufservice = \core_favourites\service_factory::get_service_for_user_context($usercontext);
-    $favouriteconversationcount = $ufservice->count_favourites_by_type('core_message', 'message_conversations', $systemcontext);
     $requestcount = \core_message\api::get_received_contact_requests_count($USER->id);
->>>>>>> 7d678923
     $contactscount = \core_message\api::count_contacts($USER->id);
 
     $choices = [];
