--- conflicted
+++ resolved
@@ -90,12 +90,9 @@
             'sectionnumber' => $section->section,
             'uservisible' => $cm->uservisible,
             'hascmrestrictions' => $this->get_has_restrictions(),
-<<<<<<< HEAD
+            'indent' => $cm->indent,
             'module' => $cm->modname,
             'plugin' => 'mod_' . $cm->modname,
-=======
-            'indent' => $cm->indent,
->>>>>>> 3a38791d
         ];
 
         // Check the user access type to this cm.
