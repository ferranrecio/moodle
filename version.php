--- conflicted
+++ resolved
@@ -29,16 +29,9 @@
 
 defined('MOODLE_INTERNAL') || die();
 
-<<<<<<< HEAD
-$version  = 2020061502.09;              // 20200615      = branching date YYYYMMDD - do not modify!
+$version  = 2020061502.10;              // 20200615      = branching date YYYYMMDD - do not modify!
                                         //         RR    = release increments - 00 in DEV branches.
                                         //           .XX = incremental changes.
 $release  = '3.9.2+ (Build: 20201016)'; // Human-friendly version name
-=======
-$version  = 2020061502.08;              // 20200615      = branching date YYYYMMDD - do not modify!
-                                        //         RR    = release increments - 00 in DEV branches.
-                                        //           .XX = incremental changes.
-$release  = '3.9.2+ (Build: 20201023)'; // Human-friendly version name
->>>>>>> 2d462ee8
 $branch   = '39';                       // This version's branch.
 $maturity = MATURITY_STABLE;             // This version's maturity level.