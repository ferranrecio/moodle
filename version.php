--- conflicted
+++ resolved
@@ -29,11 +29,7 @@
 
 defined('MOODLE_INTERNAL') || die();
 
-<<<<<<< HEAD
-$version  = 2014120101.00;              // YYYYMMDD      = weekly release date of this DEV branch.
-=======
-$version  = 2014112000.01;              // YYYYMMDD      = weekly release date of this DEV branch.
->>>>>>> c35d736a
+$version  = 2014120102.00;              // YYYYMMDD      = weekly release date of this DEV branch.
                                         //         RR    = release increments - 00 in DEV branches.
                                         //           .XX = incremental changes.
 
