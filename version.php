--- conflicted
+++ resolved
@@ -29,11 +29,7 @@
 
 defined('MOODLE_INTERNAL') || die();
 
-<<<<<<< HEAD
-$version  = 2022100700.00;              // YYYYMMDD      = weekly release date of this DEV branch.
-=======
-$version  = 2022093000.02;              // YYYYMMDD      = weekly release date of this DEV branch.
->>>>>>> b3e05d0e
+$version  = 2022100700.01;              // YYYYMMDD      = weekly release date of this DEV branch.
                                         //         RR    = release increments - 00 in DEV branches.
                                         //           .XX = incremental changes.
 $release  = '4.1dev (Build: 20221007)'; // Human-friendly version name
