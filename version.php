<?php

// This file is part of Moodle - http://moodle.org/
//
// Moodle is free software: you can redistribute it and/or modify
// it under the terms of the GNU General Public License as published by
// the Free Software Foundation, either version 3 of the License, or
// (at your option) any later version.
//
// Moodle is distributed in the hope that it will be useful,
// but WITHOUT ANY WARRANTY; without even the implied warranty of
// MERCHANTABILITY or FITNESS FOR A PARTICULAR PURPOSE.  See the
// GNU General Public License for more details.
//
// You should have received a copy of the GNU General Public License
// along with Moodle.  If not, see <http://www.gnu.org/licenses/>.

/**
 * MOODLE VERSION INFORMATION
 *
 * This file defines the current version of the core Moodle code being used.
 * This is compared against the values stored in the database to determine
 * whether upgrades should be performed (see lib/db/*.php)
 *
 * @package    core
 * @copyright  1999 onwards Martin Dougiamas (http://dougiamas.com)
 * @license    http://www.gnu.org/copyleft/gpl.html GNU GPL v3 or later
 */

defined('MOODLE_INTERNAL') || die();

<<<<<<< HEAD
$version  = 2014120100.00;              // YYYYMMDD      = weekly release date of this DEV branch.
=======
$version  = 2014112800.00;              // YYYYMMDD      = weekly release date of this DEV branch.
>>>>>>> e0206204
                                        //         RR    = release increments - 00 in DEV branches.
                                        //           .XX = incremental changes.

$release  = '2.9dev (Build: 20141128)'; // Human-friendly version name

$branch   = '29';                       // This version's branch.
$maturity = MATURITY_ALPHA;             // This version's maturity level.<|MERGE_RESOLUTION|>--- conflicted
+++ resolved
@@ -29,11 +29,7 @@
 
 defined('MOODLE_INTERNAL') || die();
 
-<<<<<<< HEAD
-$version  = 2014120100.00;              // YYYYMMDD      = weekly release date of this DEV branch.
-=======
-$version  = 2014112800.00;              // YYYYMMDD      = weekly release date of this DEV branch.
->>>>>>> e0206204
+$version  = 2014120101.00;              // YYYYMMDD      = weekly release date of this DEV branch.
                                         //         RR    = release increments - 00 in DEV branches.
                                         //           .XX = incremental changes.
 
