--- conflicted
+++ resolved
@@ -29,11 +29,7 @@
 
 defined('MOODLE_INTERNAL') || die();
 
-<<<<<<< HEAD
-$version  = 2022101400.01;              // YYYYMMDD      = weekly release date of this DEV branch.
-=======
-$version  = 2022100700.01;              // YYYYMMDD      = weekly release date of this DEV branch.
->>>>>>> bcc18e24
+$version  = 2022101400.02;              // YYYYMMDD      = weekly release date of this DEV branch.
                                         //         RR    = release increments - 00 in DEV branches.
                                         //           .XX = incremental changes.
 $release  = '4.1dev+ (Build: 20221014)'; // Human-friendly version name
