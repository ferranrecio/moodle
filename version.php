--- conflicted
+++ resolved
@@ -30,11 +30,7 @@
 defined('MOODLE_INTERNAL') || die();
 
 
-<<<<<<< HEAD
-$version  = 2011033004.08;              // 20110330      = branching date YYYYMMDD - do not modify!
-=======
-$version  = 2011033004.04;              // 20110330      = branching date YYYYMMDD - do not modify!
->>>>>>> e186fee5
+$version  = 2011033004.09;              // 20110330      = branching date YYYYMMDD - do not modify!
                                         //         RR    = release version - do not change in weeklies
                                         //           .XX = incremental changes
 
