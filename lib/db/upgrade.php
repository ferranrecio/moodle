--- conflicted
+++ resolved
@@ -2589,7 +2589,6 @@
         upgrade_main_savepoint(true, 2020061501.11);
     }
 
-<<<<<<< HEAD
     if ($oldversion < 2020061502.09) {
         // Delete orphaned course_modules_completion rows; these were not deleted properly
         // by remove_course_contents function.
@@ -2599,8 +2598,9 @@
              LEFT JOIN {course_modules} cm ON cm.id = cmc.coursemoduleid
                  WHERE cm.id IS NULL");
         upgrade_main_savepoint(true, 2020061502.09);
-=======
-    if ($oldversion < 2020061502.08) {
+    }
+
+    if ($oldversion < 2020061502.10) {
         // Script to fix incorrect records of "hidden" field in existing grade items.
         $sql = "SELECT cm.instance, cm.course
                   FROM {course_modules} cm
@@ -2619,8 +2619,7 @@
         }
         $hidequizlist->close();
 
-        upgrade_main_savepoint(true, 2020061502.08);
->>>>>>> 2d462ee8
+        upgrade_main_savepoint(true, 2020061502.10);
     }
 
     return true;
