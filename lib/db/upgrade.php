--- conflicted
+++ resolved
@@ -1170,7 +1170,6 @@
     // Automatically generated Moodle v4.4.0 release upgrade line.
     // Put any upgrade step following this.
 
-<<<<<<< HEAD
     if ($oldversion < 2024070500.01) {
         // Remove the site_contactable config of the hub plugin from config plugin table.
         unset_config('site_contactable', 'hub');
@@ -1205,8 +1204,9 @@
 
         // Main savepoint reached.
         upgrade_main_savepoint(true, 2024071900.01);
-=======
-    if ($oldversion < 2024062000.00) {
+    }
+
+    if ($oldversion < 2024072600.01) {
         // If tool_innodb is no longer present, remove it.
         if (!file_exists($CFG->dirroot . '/admin/tool/innodb/version.php')) {
             // Delete tool_innodb.
@@ -1214,8 +1214,7 @@
         }
 
         // Main savepoint reached.
-        upgrade_main_savepoint(true, 2024062000.00);
->>>>>>> 7c70eb8e
+        upgrade_main_savepoint(true, 2024072600.01);
     }
 
     return true;
