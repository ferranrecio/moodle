<?php
// This file is part of Moodle - http://moodle.org/
//
// Moodle is free software: you can redistribute it and/or modify
// it under the terms of the GNU General Public License as published by
// the Free Software Foundation, either version 3 of the License, or
// (at your option) any later version.
//
// Moodle is distributed in the hope that it will be useful,
// but WITHOUT ANY WARRANTY; without even the implied warranty of
// MERCHANTABILITY or FITNESS FOR A PARTICULAR PURPOSE.  See the
// GNU General Public License for more details.
//
// You should have received a copy of the GNU General Public License
// along with Moodle.  If not, see <http://www.gnu.org/licenses/>.

/**
 * This file keeps track of upgrades to Moodle.
 *
 * Sometimes, changes between versions involve
 * alterations to database structures and other
 * major things that may break installations.
 *
 * The upgrade function in this file will attempt
 * to perform all the necessary actions to upgrade
 * your older installation to the current version.
 *
 * If there's something it cannot do itself, it
 * will tell you what you need to do.
 *
 * The commands in here will all be database-neutral,
 * using the methods of database_manager class
 *
 * Please do not forget to use upgrade_set_timeout()
 * before any action that may take longer time to finish.
 *
 * @package   core_install
 * @category  upgrade
 * @copyright 2006 onwards Martin Dougiamas  http://dougiamas.com
 * @license   http://www.gnu.org/copyleft/gpl.html GNU GPL v3 or later
 */

defined('MOODLE_INTERNAL') || die();

/**
 * Main upgrade tasks to be executed on Moodle version bump
 *
 * This function is automatically executed after one bump in the Moodle core
 * version is detected. It's in charge of performing the required tasks
 * to raise core from the previous version to the next one.
 *
 * It's a collection of ordered blocks of code, named "upgrade steps",
 * each one performing one isolated (from the rest of steps) task. Usually
 * tasks involve creating new DB objects or performing manipulation of the
 * information for cleanup/fixup purposes.
 *
 * Each upgrade step has a fixed structure, that can be summarised as follows:
 *
 * if ($oldversion < XXXXXXXXXX.XX) {
 *     // Explanation of the update step, linking to issue in the Tracker if necessary
 *     upgrade_set_timeout(XX); // Optional for big tasks
 *     // Code to execute goes here, usually the XMLDB Editor will
 *     // help you here. See {@link http://docs.moodle.org/dev/XMLDB_editor}.
 *     upgrade_main_savepoint(true, XXXXXXXXXX.XX);
 * }
 *
 * All plugins within Moodle (modules, blocks, reports...) support the existence of
 * their own upgrade.php file, using the "Frankenstyle" component name as
 * defined at {@link http://docs.moodle.org/dev/Frankenstyle}, for example:
 *     - {@link xmldb_page_upgrade($oldversion)}. (modules don't require the plugintype ("mod_") to be used.
 *     - {@link xmldb_auth_manual_upgrade($oldversion)}.
 *     - {@link xmldb_workshopform_accumulative_upgrade($oldversion)}.
 *     - ....
 *
 * In order to keep the contents of this file reduced, it's allowed to create some helper
 * functions to be used here in the {@link upgradelib.php} file at the same directory. Note
 * that such a file must be manually included from upgrade.php, and there are some restrictions
 * about what can be used within it.
 *
 * For more information, take a look to the documentation available:
 *     - Data definition API: {@link http://docs.moodle.org/dev/Data_definition_API}
 *     - Upgrade API: {@link http://docs.moodle.org/dev/Upgrade_API}
 *
 * @param int $oldversion
 * @return bool always true
 */
function xmldb_main_upgrade($oldversion) {
    global $CFG, $DB;

    require_once($CFG->libdir.'/db/upgradelib.php'); // Core Upgrade-related functions.

    $dbman = $DB->get_manager(); // Loads ddl manager and xmldb classes.

    // Always keep this upgrade step with version being the minimum
    // allowed version to upgrade from (v2.7.0 right now).
    if ($oldversion < 2014051200) {
        // Just in case somebody hacks upgrade scripts or env, we really can not continue.
        echo("You need to upgrade to 2.7.x or higher first!\n");
        exit(1);
        // Note this savepoint is 100% unreachable, but needed to pass the upgrade checks.
        upgrade_main_savepoint(true, 2014051200);
    }

    // MDL-32543 Make sure that the log table has correct length for action and url fields.
    if ($oldversion < 2014051200.02) {

        $table = new xmldb_table('log');

        $columns = $DB->get_columns('log');
        if ($columns['action']->max_length < 40) {
            $index1 = new xmldb_index('course-module-action', XMLDB_INDEX_NOTUNIQUE, array('course', 'module', 'action'));
            if ($dbman->index_exists($table, $index1)) {
                $dbman->drop_index($table, $index1);
            }
            $index2 = new xmldb_index('action', XMLDB_INDEX_NOTUNIQUE, array('action'));
            if ($dbman->index_exists($table, $index2)) {
                $dbman->drop_index($table, $index2);
            }
            $field = new xmldb_field('action', XMLDB_TYPE_CHAR, '40', null, XMLDB_NOTNULL, null, null, 'cmid');
            $dbman->change_field_precision($table, $field);
            $dbman->add_index($table, $index1);
            $dbman->add_index($table, $index2);
        }

        if ($columns['url']->max_length < 100) {
            $field = new xmldb_field('url', XMLDB_TYPE_CHAR, '100', null, XMLDB_NOTNULL, null, null, 'action');
            $dbman->change_field_precision($table, $field);
        }

        upgrade_main_savepoint(true, 2014051200.02);
    }

    if ($oldversion < 2014060300.00) {
        $gspath = get_config('assignfeedback_editpdf', 'gspath');
        if ($gspath !== false) {
            set_config('pathtogs', $gspath);
            unset_config('gspath', 'assignfeedback_editpdf');
        }
        upgrade_main_savepoint(true, 2014060300.00);
    }

    if ($oldversion < 2014061000.00) {
        // Fixing possible wrong MIME type for Publisher files.
        $filetypes = array('%.pub'=>'application/x-mspublisher');
        upgrade_mimetypes($filetypes);
        upgrade_main_savepoint(true, 2014061000.00);
    }

    if ($oldversion < 2014062600.01) {
        // We only want to delete DragMath if the directory no longer exists. If the directory
        // is present then it means it has been restored, so do not perform the uninstall.
        if (!check_dir_exists($CFG->libdir . '/editor/tinymce/plugins/dragmath', false)) {
            // Purge DragMath plugin which is incompatible with GNU GPL license.
            unset_all_config_for_plugin('tinymce_dragmath');
        }

        // Main savepoint reached.
        upgrade_main_savepoint(true, 2014062600.01);
    }

    // Switch the order of the fields in the files_reference index, to improve the performance of search_references.
    if ($oldversion < 2014070100.00) {
        $table = new xmldb_table('files_reference');
        $index = new xmldb_index('uq_external_file', XMLDB_INDEX_UNIQUE, array('repositoryid', 'referencehash'));
        if ($dbman->index_exists($table, $index)) {
            $dbman->drop_index($table, $index);
        }
        upgrade_main_savepoint(true, 2014070100.00);
    }

    if ($oldversion < 2014070101.00) {
        $table = new xmldb_table('files_reference');
        $index = new xmldb_index('uq_external_file', XMLDB_INDEX_UNIQUE, array('referencehash', 'repositoryid'));
        if (!$dbman->index_exists($table, $index)) {
            $dbman->add_index($table, $index);
        }
        upgrade_main_savepoint(true, 2014070101.00);
    }

    if ($oldversion < 2014072400.01) {
        $table = new xmldb_table('user_devices');
        $oldindex = new xmldb_index('pushid-platform', XMLDB_KEY_UNIQUE, array('pushid', 'platform'));
        if ($dbman->index_exists($table, $oldindex)) {
            $key = new xmldb_key('pushid-platform', XMLDB_KEY_UNIQUE, array('pushid', 'platform'));
            $dbman->drop_key($table, $key);
        }
        upgrade_main_savepoint(true, 2014072400.01);
    }

    if ($oldversion < 2014080801.00) {

        // Define index behaviour (not unique) to be added to question_attempts.
        $table = new xmldb_table('question_attempts');
        $index = new xmldb_index('behaviour', XMLDB_INDEX_NOTUNIQUE, array('behaviour'));

        // Conditionally launch add index behaviour.
        if (!$dbman->index_exists($table, $index)) {
            $dbman->add_index($table, $index);
        }

        // Main savepoint reached.
        upgrade_main_savepoint(true, 2014080801.00);
    }

    if ($oldversion < 2014082900.01) {
        // Fixing possible wrong MIME type for 7-zip and Rar files.
        $filetypes = array(
                '%.7z' => 'application/x-7z-compressed',
                '%.rar' => 'application/x-rar-compressed');
        upgrade_mimetypes($filetypes);
        upgrade_main_savepoint(true, 2014082900.01);
    }

    if ($oldversion < 2014082900.02) {
        // Replace groupmembersonly usage with new availability system.
        $transaction = $DB->start_delegated_transaction();
        if ($CFG->enablegroupmembersonly) {
            // If it isn't already enabled, we need to enable availability.
            if (!$CFG->enableavailability) {
                set_config('enableavailability', 1);
            }

            // Count all course-modules with groupmembersonly set (for progress
            // bar).
            $total = $DB->count_records('course_modules', array('groupmembersonly' => 1));
            $pbar = new progress_bar('upgradegroupmembersonly', 500, true);

            // Get all these course-modules, one at a time.
            $rs = $DB->get_recordset('course_modules', array('groupmembersonly' => 1),
                    'course, id');
            $i = 0;
            foreach ($rs as $cm) {
                // Calculate and set new availability value.
                $availability = upgrade_group_members_only($cm->groupingid, $cm->availability);
                $DB->set_field('course_modules', 'availability', $availability,
                        array('id' => $cm->id));

                // Update progress.
                $i++;
                $pbar->update($i, $total, "Upgrading groupmembersonly settings - $i/$total.");
            }
            $rs->close();
        }

        // Define field groupmembersonly to be dropped from course_modules.
        $table = new xmldb_table('course_modules');
        $field = new xmldb_field('groupmembersonly');

        // Conditionally launch drop field groupmembersonly.
        if ($dbman->field_exists($table, $field)) {
            $dbman->drop_field($table, $field);
        }

        // Unset old config variable.
        unset_config('enablegroupmembersonly');
        $transaction->allow_commit();

        upgrade_main_savepoint(true, 2014082900.02);
    }

    if ($oldversion < 2014100100.00) {

        // Define table messageinbound_handlers to be created.
        $table = new xmldb_table('messageinbound_handlers');

        // Adding fields to table messageinbound_handlers.
        $table->add_field('id', XMLDB_TYPE_INTEGER, '10', null, XMLDB_NOTNULL, XMLDB_SEQUENCE, null);
        $table->add_field('component', XMLDB_TYPE_CHAR, '100', null, XMLDB_NOTNULL, null, null);
        $table->add_field('classname', XMLDB_TYPE_CHAR, '255', null, XMLDB_NOTNULL, null, null);
        $table->add_field('defaultexpiration', XMLDB_TYPE_INTEGER, '10', null, XMLDB_NOTNULL, null, '86400');
        $table->add_field('validateaddress', XMLDB_TYPE_INTEGER, '1', null, XMLDB_NOTNULL, null, '1');
        $table->add_field('enabled', XMLDB_TYPE_INTEGER, '1', null, XMLDB_NOTNULL, null, '0');

        // Adding keys to table messageinbound_handlers.
        $table->add_key('primary', XMLDB_KEY_PRIMARY, array('id'));
        $table->add_key('classname', XMLDB_KEY_UNIQUE, array('classname'));

        // Conditionally launch create table for messageinbound_handlers.
        if (!$dbman->table_exists($table)) {
            $dbman->create_table($table);
        }

        // Define table messageinbound_datakeys to be created.
        $table = new xmldb_table('messageinbound_datakeys');

        // Adding fields to table messageinbound_datakeys.
        $table->add_field('id', XMLDB_TYPE_INTEGER, '10', null, XMLDB_NOTNULL, XMLDB_SEQUENCE, null);
        $table->add_field('handler', XMLDB_TYPE_INTEGER, '10', null, XMLDB_NOTNULL, null, null);
        $table->add_field('datavalue', XMLDB_TYPE_INTEGER, '10', null, XMLDB_NOTNULL, null, null);
        $table->add_field('datakey', XMLDB_TYPE_CHAR, '64', null, null, null, null);
        $table->add_field('timecreated', XMLDB_TYPE_INTEGER, '10', null, XMLDB_NOTNULL, null, null);
        $table->add_field('expires', XMLDB_TYPE_INTEGER, '10', null, null, null, null);

        // Adding keys to table messageinbound_datakeys.
        $table->add_key('primary', XMLDB_KEY_PRIMARY, array('id'));
        $table->add_key('handler_datavalue', XMLDB_KEY_UNIQUE, array('handler', 'datavalue'));
        $table->add_key('handler', XMLDB_KEY_FOREIGN, array('handler'), 'messageinbound_handlers', array('id'));

        // Conditionally launch create table for messageinbound_datakeys.
        if (!$dbman->table_exists($table)) {
            $dbman->create_table($table);
        }

        // Main savepoint reached.
        upgrade_main_savepoint(true, 2014100100.00);
    }

    if ($oldversion < 2014100600.01) {
        // Define field aggregationstatus to be added to grade_grades.
        $table = new xmldb_table('grade_grades');
        $field = new xmldb_field('aggregationstatus', XMLDB_TYPE_CHAR, '10', null, XMLDB_NOTNULL, null, 'unknown', 'timemodified');

        // Conditionally launch add field aggregationstatus.
        if (!$dbman->field_exists($table, $field)) {
            $dbman->add_field($table, $field);
        }

        $field = new xmldb_field('aggregationweight', XMLDB_TYPE_NUMBER, '10, 5', null, null, null, null, 'aggregationstatus');

        // Conditionally launch add field aggregationweight.
        if (!$dbman->field_exists($table, $field)) {
            $dbman->add_field($table, $field);
        }

        // Define field aggregationcoef2 to be added to grade_items.
        $table = new xmldb_table('grade_items');
        $field = new xmldb_field('aggregationcoef2', XMLDB_TYPE_NUMBER, '10, 5', null, XMLDB_NOTNULL, null, '0', 'aggregationcoef');

        // Conditionally launch add field aggregationcoef2.
        if (!$dbman->field_exists($table, $field)) {
            $dbman->add_field($table, $field);
        }

        $field = new xmldb_field('weightoverride', XMLDB_TYPE_INTEGER, '1', null, XMLDB_NOTNULL, null, '0', 'needsupdate');

        // Conditionally launch add field weightoverride.
        if (!$dbman->field_exists($table, $field)) {
            $dbman->add_field($table, $field);
        }

        // Main savepoint reached.
        upgrade_main_savepoint(true, 2014100600.01);
    }

    if ($oldversion < 2014100600.02) {

        // Define field aggregationcoef2 to be added to grade_items_history.
        $table = new xmldb_table('grade_items_history');
        $field = new xmldb_field('aggregationcoef2', XMLDB_TYPE_NUMBER, '10, 5', null, XMLDB_NOTNULL, null, '0', 'aggregationcoef');

        // Conditionally launch add field aggregationcoef2.
        if (!$dbman->field_exists($table, $field)) {
            $dbman->add_field($table, $field);
        }

        // Main savepoint reached.
        upgrade_main_savepoint(true, 2014100600.02);
    }

    if ($oldversion < 2014100600.03) {

        // Define field weightoverride to be added to grade_items_history.
        $table = new xmldb_table('grade_items_history');
        $field = new xmldb_field('weightoverride', XMLDB_TYPE_INTEGER, '1', null, XMLDB_NOTNULL, null, '0', 'decimals');

        // Conditionally launch add field weightoverride.
        if (!$dbman->field_exists($table, $field)) {
            $dbman->add_field($table, $field);
        }

        // Main savepoint reached.
        upgrade_main_savepoint(true, 2014100600.03);
    }
    if ($oldversion < 2014100600.04) {
        // Set flags so we can display a notice on all courses that might
        // be affected by the uprade to natural aggregation.
        if (!get_config('grades_sumofgrades_upgrade_flagged', 'core')) {
            // 13 == SUM_OF_GRADES.
            $sql = 'SELECT DISTINCT courseid
                      FROM {grade_categories}
                     WHERE aggregation = ?';
            $courses = $DB->get_records_sql($sql, array(13));

            foreach ($courses as $course) {
                set_config('show_sumofgrades_upgrade_' . $course->courseid, 1);
                // Set each of the grade items to needing an update so that when the user visits the grade reports the
                // figures will be updated.
                $DB->set_field('grade_items', 'needsupdate', 1, array('courseid' => $course->courseid));
            }

            set_config('grades_sumofgrades_upgrade_flagged', 1);
        }

        // Main savepoint reached.
        upgrade_main_savepoint(true, 2014100600.04);
    }

    if ($oldversion < 2014100700.00) {

        // Define table messageinbound_messagelist to be created.
        $table = new xmldb_table('messageinbound_messagelist');

        // Adding fields to table messageinbound_messagelist.
        $table->add_field('id', XMLDB_TYPE_INTEGER, '10', null, XMLDB_NOTNULL, XMLDB_SEQUENCE, null);
        $table->add_field('messageid', XMLDB_TYPE_TEXT, null, null, XMLDB_NOTNULL, null, null);
        $table->add_field('userid', XMLDB_TYPE_INTEGER, '10', null, XMLDB_NOTNULL, null, null);
        $table->add_field('address', XMLDB_TYPE_TEXT, null, null, XMLDB_NOTNULL, null, null);
        $table->add_field('timecreated', XMLDB_TYPE_INTEGER, '10', null, XMLDB_NOTNULL, null, null);

        // Adding keys to table messageinbound_messagelist.
        $table->add_key('primary', XMLDB_KEY_PRIMARY, array('id'));
        $table->add_key('userid', XMLDB_KEY_FOREIGN, array('userid'), 'user', array('id'));

        // Conditionally launch create table for messageinbound_messagelist.
        if (!$dbman->table_exists($table)) {
            $dbman->create_table($table);
        }

        // Main savepoint reached.
        upgrade_main_savepoint(true, 2014100700.00);
    }

    if ($oldversion < 2014100700.01) {

        // Define field visible to be added to cohort.
        $table = new xmldb_table('cohort');
        $field = new xmldb_field('visible', XMLDB_TYPE_INTEGER, '1', null, XMLDB_NOTNULL, null, '1', 'descriptionformat');

        // Conditionally launch add field visible.
        if (!$dbman->field_exists($table, $field)) {
            $dbman->add_field($table, $field);
        }

        // Main savepoint reached.
        upgrade_main_savepoint(true, 2014100700.01);
    }

    if ($oldversion < 2014100800.00) {
        // Remove qformat_learnwise (unless it has manually been added back).
        if (!file_exists($CFG->dirroot . '/question/format/learnwise/format.php')) {
            unset_all_config_for_plugin('qformat_learnwise');
        }

        // Main savepoint reached.
        upgrade_main_savepoint(true, 2014100800.00);
    }

    if ($oldversion < 2014101001.00) {
        // Some blocks added themselves to the my/ home page, but they did not declare the
        // subpage of the default my home page. While the upgrade script has been fixed, this
        // upgrade script will fix the data that was wrongly added.

        // We only proceed if we can find the right entry from my_pages. Private => 1 refers to
        // the constant value MY_PAGE_PRIVATE.
        if ($systempage = $DB->get_record('my_pages', array('userid' => null, 'private' => 1))) {

            // Select the blocks there could have been automatically added. showinsubcontexts is hardcoded to 0
            // because it is possible for administrators to have forced it on the my/ page by adding it to the
            // system directly rather than updating the default my/ page.
            $blocks = array('course_overview', 'private_files', 'online_users', 'badges', 'calendar_month', 'calendar_upcoming');
            list($blocksql, $blockparams) = $DB->get_in_or_equal($blocks, SQL_PARAMS_NAMED);
            $select = "parentcontextid = :contextid
                    AND pagetypepattern = :page
                    AND showinsubcontexts = 0
                    AND subpagepattern IS NULL
                    AND blockname $blocksql";
            $params = array(
                'contextid' => context_system::instance()->id,
                'page' => 'my-index'
            );
            $params = array_merge($params, $blockparams);

            $DB->set_field_select(
                'block_instances',
                'subpagepattern',
                $systempage->id,
                $select,
                $params
            );
        }

        // Main savepoint reached.
        upgrade_main_savepoint(true, 2014101001.00);
    }

    if ($oldversion < 2014102000.00) {

        // Define field aggregatesubcats to be dropped from grade_categories.
        $table = new xmldb_table('grade_categories');
        $field = new xmldb_field('aggregatesubcats');

        // Conditionally launch drop field aggregatesubcats.
        if ($dbman->field_exists($table, $field)) {

            $sql = 'SELECT DISTINCT courseid
                      FROM {grade_categories}
                     WHERE aggregatesubcats = ?';
            $courses = $DB->get_records_sql($sql, array(1));

            foreach ($courses as $course) {
                set_config('show_aggregatesubcats_upgrade_' . $course->courseid, 1);
                // Set each of the grade items to needing an update so that when the user visits the grade reports the
                // figures will be updated.
                $DB->set_field('grade_items', 'needsupdate', 1, array('courseid' => $course->courseid));
            }


            $dbman->drop_field($table, $field);
        }

        // Main savepoint reached.
        upgrade_main_savepoint(true, 2014102000.00);
    }

    if ($oldversion < 2014110300.00) {
        // Run script restoring missing folder records for draft file areas.
        upgrade_fix_missing_root_folders_draft();

        // Main savepoint reached.
        upgrade_main_savepoint(true, 2014110300.00);
    }

    // Moodle v2.8.0 release upgrade line.
    // Put any upgrade step following this.

    if ($oldversion < 2014111000.00) {
        // Coming from 2.7 or older, we need to flag the step minmaxgrade to be ignored.
        set_config('upgrade_minmaxgradestepignored', 1);
        // Coming from 2.7 or older, we need to flag the step for changing calculated grades to be regraded.
        set_config('upgrade_calculatedgradeitemsonlyregrade', 1);

        // Main savepoint reached.
        upgrade_main_savepoint(true, 2014111000.00);
    }

    if ($oldversion < 2014120100.00) {

        // Define field sslverification to be added to mnet_host.
        $table = new xmldb_table('mnet_host');
        $field = new xmldb_field('sslverification', XMLDB_TYPE_INTEGER, '1', null, XMLDB_NOTNULL, null, '0', 'applicationid');

        // Conditionally launch add field sslverification.
        if (!$dbman->field_exists($table, $field)) {
            $dbman->add_field($table, $field);
        }

        // Main savepoint reached.
        upgrade_main_savepoint(true, 2014120100.00);
    }

    if ($oldversion < 2014120101.00) {

        // Define field component to be added to comments.
        $table = new xmldb_table('comments');
        $field = new xmldb_field('component', XMLDB_TYPE_CHAR, '255', null, null, null, null, 'contextid');

        // Conditionally launch add field component.
        if (!$dbman->field_exists($table, $field)) {
            $dbman->add_field($table, $field);
        }

        // Main savepoint reached.
        upgrade_main_savepoint(true, 2014120101.00);
    }

    if ($oldversion < 2014120102.00) {

        // Define table user_password_history to be created.
        $table = new xmldb_table('user_password_history');

        // Adding fields to table user_password_history.
        $table->add_field('id', XMLDB_TYPE_INTEGER, '10', null, XMLDB_NOTNULL, XMLDB_SEQUENCE, null);
        $table->add_field('userid', XMLDB_TYPE_INTEGER, '10', null, XMLDB_NOTNULL, null, null);
        $table->add_field('hash', XMLDB_TYPE_CHAR, '255', null, XMLDB_NOTNULL, null, null);
        $table->add_field('timecreated', XMLDB_TYPE_INTEGER, '10', null, XMLDB_NOTNULL, null, null);

        // Adding keys to table user_password_history.
        $table->add_key('primary', XMLDB_KEY_PRIMARY, array('id'));
        $table->add_key('userid', XMLDB_KEY_FOREIGN, array('userid'), 'user', array('id'));

        // Conditionally launch create table for user_password_history.
        if (!$dbman->table_exists($table)) {
            $dbman->create_table($table);
        }

        // Main savepoint reached.
        upgrade_main_savepoint(true, 2014120102.00);
    }

    if ($oldversion < 2015010800.01) {

        // Make sure the private files handler is not set to expire.
        $DB->set_field('messageinbound_handlers', 'defaultexpiration', 0,
                array('classname' => '\core\message\inbound\private_files_handler'));

        // Main savepoint reached.
        upgrade_main_savepoint(true, 2015010800.01);

    }

    if ($oldversion < 2015012600.00) {

        // If the site is using internal and external storage, or just external
        // storage, and the external path specified is empty we change the setting
        // to internal only. That is how the backup code is handling this
        // misconfiguration.
        $storage = (int) get_config('backup', 'backup_auto_storage');
        $folder = get_config('backup', 'backup_auto_destination');
        if ($storage !== 0 && empty($folder)) {
            set_config('backup_auto_storage', 0, 'backup');
        }

        // Main savepoint reached.
        upgrade_main_savepoint(true, 2015012600.00);
    }

    if ($oldversion < 2015012600.01) {

        // Convert calendar_lookahead to nearest new value.
        $value = $DB->get_field('config', 'value', array('name' => 'calendar_lookahead'));
        if ($value > 90) {
            set_config('calendar_lookahead', '120');
        } else if ($value > 60 and $value < 90) {
            set_config('calendar_lookahead', '90');
        } else if ($value > 30 and $value < 60) {
            set_config('calendar_lookahead', '60');
        } else if ($value > 21 and $value < 30) {
            set_config('calendar_lookahead', '30');
        } else if ($value > 14 and $value < 21) {
            set_config('calendar_lookahead', '21');
        } else if ($value > 7 and $value < 14) {
            set_config('calendar_lookahead', '14');
        }

        // Main savepoint reached.
        upgrade_main_savepoint(true, 2015012600.01);
    }

    if ($oldversion < 2015021100.00) {

        // Define field timemodified to be added to registration_hubs.
        $table = new xmldb_table('registration_hubs');
        $field = new xmldb_field('timemodified', XMLDB_TYPE_INTEGER, '10', null, XMLDB_NOTNULL, null, '0', 'secret');

        // Conditionally launch add field timemodified.
        if (!$dbman->field_exists($table, $field)) {
            $dbman->add_field($table, $field);
        }

        // Main savepoint reached.
        upgrade_main_savepoint(true, 2015021100.00);
    }

    if ($oldversion < 2015022401.00) {

        // Define index useridfromto (not unique) to be added to message.
        $table = new xmldb_table('message');
        $index = new xmldb_index('useridfromto', XMLDB_INDEX_NOTUNIQUE, array('useridfrom', 'useridto'));

        // Conditionally launch add index useridfromto.
        if (!$dbman->index_exists($table, $index)) {
            $dbman->add_index($table, $index);
        }

        // Define index useridfromto (not unique) to be added to message_read.
        $table = new xmldb_table('message_read');
        $index = new xmldb_index('useridfromto', XMLDB_INDEX_NOTUNIQUE, array('useridfrom', 'useridto'));

        // Conditionally launch add index useridfromto.
        if (!$dbman->index_exists($table, $index)) {
            $dbman->add_index($table, $index);
        }

        // Main savepoint reached.
        upgrade_main_savepoint(true, 2015022401.00);
    }

    if ($oldversion < 2015022500.00) {
        $table = new xmldb_table('user_devices');
        $index = new xmldb_index('uuid-userid', XMLDB_INDEX_NOTUNIQUE, array('uuid', 'userid'));
        if (!$dbman->index_exists($table, $index)) {
            $dbman->add_index($table, $index);
        }
        upgrade_main_savepoint(true, 2015022500.00);
    }

    if ($oldversion < 2015030400.00) {
        // We have long since switched to storing timemodified per hub rather than a single 'registered' timestamp.
        unset_config('registered');
        upgrade_main_savepoint(true, 2015030400.00);
    }

    if ($oldversion < 2015031100.00) {
        // Unset old config variable.
        unset_config('enabletgzbackups');

        upgrade_main_savepoint(true, 2015031100.00);
    }

    if ($oldversion < 2015031400.00) {

        // Define index useridfrom (not unique) to be dropped form message.
        $table = new xmldb_table('message');
        $index = new xmldb_index('useridfrom', XMLDB_INDEX_NOTUNIQUE, array('useridfrom'));

        // Conditionally launch drop index useridfrom.
        if ($dbman->index_exists($table, $index)) {
            $dbman->drop_index($table, $index);
        }

        // Define index useridfrom (not unique) to be dropped form message_read.
        $table = new xmldb_table('message_read');
        $index = new xmldb_index('useridfrom', XMLDB_INDEX_NOTUNIQUE, array('useridfrom'));

        // Conditionally launch drop index useridfrom.
        if ($dbman->index_exists($table, $index)) {
            $dbman->drop_index($table, $index);
        }

        // Main savepoint reached.
        upgrade_main_savepoint(true, 2015031400.00);
    }

    if ($oldversion < 2015031900.01) {
        unset_config('crontime', 'registration');
        upgrade_main_savepoint(true, 2015031900.01);
    }

    if ($oldversion < 2015032000.00) {
        $table = new xmldb_table('badge_criteria');

        $field = new xmldb_field('description', XMLDB_TYPE_TEXT, null, null, null, null, null);
        // Conditionally add description field to the badge_criteria table.
        if (!$dbman->field_exists($table, $field)) {
            $dbman->add_field($table, $field);
        }

        $field = new xmldb_field('descriptionformat', XMLDB_TYPE_INTEGER, 2, null, XMLDB_NOTNULL, null, 0);
        // Conditionally add description format field to the badge_criteria table.
        if (!$dbman->field_exists($table, $field)) {
            $dbman->add_field($table, $field);
        }

        upgrade_main_savepoint(true, 2015032000.00);
    }

    if ($oldversion < 2015040200.01) {
        // Force uninstall of deleted tool.
        if (!file_exists("$CFG->dirroot/$CFG->admin/tool/timezoneimport")) {
            // Remove capabilities.
            capabilities_cleanup('tool_timezoneimport');
            // Remove all other associated config.
            unset_all_config_for_plugin('tool_timezoneimport');
        }
        upgrade_main_savepoint(true, 2015040200.01);
    }

    if ($oldversion < 2015040200.02) {
        // Define table timezone to be dropped.
        $table = new xmldb_table('timezone');
        // Conditionally launch drop table for timezone.
        if ($dbman->table_exists($table)) {
            $dbman->drop_table($table);
        }
        upgrade_main_savepoint(true, 2015040200.02);
    }

    if ($oldversion < 2015040200.03) {
        if (isset($CFG->timezone) and $CFG->timezone == 99) {
            // Migrate to real server timezone.
            unset_config('timezone');
        }
        upgrade_main_savepoint(true, 2015040200.03);
    }

    if ($oldversion < 2015040700.01) {
        $DB->delete_records('config_plugins', array('name' => 'requiremodintro'));
        upgrade_main_savepoint(true, 2015040700.01);
    }

    if ($oldversion < 2015040900.01) {
        // Add "My grades" to the user menu.
        $oldconfig = get_config('core', 'customusermenuitems');
        if (strpos("mygrades,grades|/grade/report/mygrades.php|grades", $oldconfig) === false) {
            $newconfig = "mygrades,grades|/grade/report/mygrades.php|grades\n" . $oldconfig;
            set_config('customusermenuitems', $newconfig);
        }

        upgrade_main_savepoint(true, 2015040900.01);
    }

    if ($oldversion < 2015040900.02) {
        // Update the default user menu (add preferences, remove my files and my badges).
        $oldconfig = get_config('core', 'customusermenuitems');

        // Add "My preferences" at the end.
        if (strpos($oldconfig, "mypreferences,moodle|/user/preference.php|preferences") === false) {
            $newconfig = $oldconfig . "\nmypreferences,moodle|/user/preferences.php|preferences";
        } else {
            $newconfig = $oldconfig;
        }
        // Remove my files.
        $newconfig = str_replace("myfiles,moodle|/user/files.php|download", "", $newconfig);
        // Remove my badges.
        $newconfig = str_replace("mybadges,badges|/badges/mybadges.php|award", "", $newconfig);
        // Remove holes.
        $newconfig = preg_replace('/\n+/', "\n", $newconfig);
        $newconfig = preg_replace('/(\r\n)+/', "\n", $newconfig);
        set_config('customusermenuitems', $newconfig);

        upgrade_main_savepoint(true, 2015040900.02);
    }

    if ($oldversion < 2015050400.00) {
        $config = get_config('core', 'customusermenuitems');

        // Change "My preferences" in the user menu to "Preferences".
        $config = str_replace("mypreferences,moodle|/user/preferences.php|preferences",
            "preferences,moodle|/user/preferences.php|preferences", $config);

        // Change "My grades" in the user menu to "Grades".
        $config = str_replace("mygrades,grades|/grade/report/mygrades.php|grades",
            "grades,grades|/grade/report/mygrades.php|grades", $config);

        set_config('customusermenuitems', $config);

        upgrade_main_savepoint(true, 2015050400.00);
    }

    if ($oldversion < 2015050401.00) {
        // Make sure we have messages in the user menu because it's no longer in the nav tree.
        $oldconfig = get_config('core', 'customusermenuitems');
        $messagesconfig = "messages,message|/message/index.php|message";
        $preferencesconfig = "preferences,moodle|/user/preferences.php|preferences";

        // See if it exists.
        if (strpos($oldconfig, $messagesconfig) === false) {
            // See if preferences exists.
            if (strpos($oldconfig, "preferences,moodle|/user/preferences.php|preferences") !== false) {
                // Insert it before preferences.
                $newconfig = str_replace($preferencesconfig, $messagesconfig . "\n" . $preferencesconfig, $oldconfig);
            } else {
                // Custom config - we can only insert it at the end.
                $newconfig = $oldconfig . "\n" . $messagesconfig;
            }
            set_config('customusermenuitems', $newconfig);
        }

        upgrade_main_savepoint(true, 2015050401.00);
    }

    // Moodle v2.9.0 release upgrade line.
    // Put any upgrade step following this.

    if ($oldversion < 2015060400.02) {

        // Sites that were upgrading from 2.7 and older will ignore this step.
        if (empty($CFG->upgrade_minmaxgradestepignored)) {

            upgrade_minmaxgrade();

            // Flags this upgrade step as already run to prevent it from running multiple times.
            set_config('upgrade_minmaxgradestepignored', 1);
        }

        upgrade_main_savepoint(true, 2015060400.02);
    }

    if ($oldversion < 2015061900.00) {
        // MDL-49257. Changed the algorithm of calculating automatic weights of extra credit items.

        // Before the change, in case when grade category (in "Natural" agg. method) had items with
        // overridden weights, the automatic weight of extra credit items was illogical.
        // In order to prevent grades changes after the upgrade we need to freeze gradebook calculation
        // for the affected courses.

        // This script in included in each major version upgrade process so make sure we don't run it twice.
        if (empty($CFG->upgrade_extracreditweightsstepignored)) {
            upgrade_extra_credit_weightoverride();

            // To skip running the same script on the upgrade to the next major release.
            set_config('upgrade_extracreditweightsstepignored', 1);
        }

        // Main savepoint reached.
        upgrade_main_savepoint(true, 2015061900.00);
    }

    if ($oldversion < 2015062500.01) {
        // MDL-48239. Changed calculated grade items so that the maximum and minimum grade can be set.

        // If the changes are accepted and a regrade is done on the gradebook then some grades may change significantly.
        // This is here to freeze the gradebook in affected courses.

        // This script is included in each major version upgrade process so make sure we don't run it twice.
        if (empty($CFG->upgrade_calculatedgradeitemsignored)) {
            upgrade_calculated_grade_items();

            // To skip running the same script on the upgrade to the next major release.
            set_config('upgrade_calculatedgradeitemsignored', 1);
            // This config value is never used again.
            unset_config('upgrade_calculatedgradeitemsonlyregrade');
        }

        // Main savepoint reached.
        upgrade_main_savepoint(true, 2015062500.01);
    }

    if ($oldversion < 2015081300.01) {

        // Define field importtype to be added to grade_import_values.
        $table = new xmldb_table('grade_import_values');
        $field = new xmldb_field('importonlyfeedback', XMLDB_TYPE_INTEGER, '1', null, null, null, '0', 'importer');

        // Conditionally launch add field importtype.
        if (!$dbman->field_exists($table, $field)) {
            $dbman->add_field($table, $field);
        }

        // Main savepoint reached.
        upgrade_main_savepoint(true, 2015081300.01);
    }

    if ($oldversion < 2015082400.00) {

        // Define table webdav_locks to be dropped.
        $table = new xmldb_table('webdav_locks');

        // Conditionally launch drop table for webdav_locks.
        if ($dbman->table_exists($table)) {
            $dbman->drop_table($table);
        }

        // Main savepoint reached.
        upgrade_main_savepoint(true, 2015082400.00);
    }

    if ($oldversion < 2015090200.00) {
        $table = new xmldb_table('message');

        // Define the deleted fields to be added to the message tables.
        $field1 = new xmldb_field('timeuserfromdeleted', XMLDB_TYPE_INTEGER, '10', null, XMLDB_NOTNULL, null, '0',
            'timecreated');
        $field2 = new xmldb_field('timeusertodeleted', XMLDB_TYPE_INTEGER, '10', null, XMLDB_NOTNULL, null, '0',
            'timecreated');
        $oldindex = new xmldb_index('useridfromto', XMLDB_INDEX_NOTUNIQUE,
            array('useridfrom', 'useridto'));
        $newindex = new xmldb_index('useridfromtodeleted', XMLDB_INDEX_NOTUNIQUE,
            array('useridfrom', 'useridto', 'timeuserfromdeleted', 'timeusertodeleted'));

        // Conditionally launch add field timeuserfromdeleted.
        if (!$dbman->field_exists($table, $field1)) {
            $dbman->add_field($table, $field1);
        }

        // Conditionally launch add field timeusertodeleted.
        if (!$dbman->field_exists($table, $field2)) {
            $dbman->add_field($table, $field2);
        }

        // Conditionally launch drop index useridfromto.
        if ($dbman->index_exists($table, $oldindex)) {
            $dbman->drop_index($table, $oldindex);
        }

        // Conditionally launch add index useridfromtodeleted.
        if (!$dbman->index_exists($table, $newindex)) {
            $dbman->add_index($table, $newindex);
        }

        // Now add them to the message_read table.
        $table = new xmldb_table('message_read');

        // Conditionally launch add field timeuserfromdeleted.
        if (!$dbman->field_exists($table, $field1)) {
            $dbman->add_field($table, $field1);
        }

        // Conditionally launch add field timeusertodeleted.
        if (!$dbman->field_exists($table, $field2)) {
            $dbman->add_field($table, $field2);
        }

        // Conditionally launch drop index useridfromto.
        if ($dbman->index_exists($table, $oldindex)) {
            $dbman->drop_index($table, $oldindex);
        }

        // Conditionally launch add index useridfromtodeleted.
        if (!$dbman->index_exists($table, $newindex)) {
            $dbman->add_index($table, $newindex);
        }

        // Main savepoint reached.
        upgrade_main_savepoint(true, 2015090200.00);
    }

    if ($oldversion < 2015090801.00) {
        // This upgrade script merges all tag instances pointing to the same course tag.
        // User id is no longer used for those tag instances.
        upgrade_course_tags();

        // If configuration variable "Show course tags" is set, disable the block
        // 'tags' because it can not be used for tagging courses any more.
        if (!empty($CFG->block_tags_showcoursetags)) {
            if ($record = $DB->get_record('block', array('name' => 'tags'), 'id, visible')) {
                if ($record->visible) {
                    $DB->update_record('block', array('id' => $record->id, 'visible' => 0));
                }
            }
        }

        // Define index idname (unique) to be dropped form tag (it's really weird).
        $table = new xmldb_table('tag');
        $index = new xmldb_index('idname', XMLDB_INDEX_UNIQUE, array('id', 'name'));

        // Conditionally launch drop index idname.
        if ($dbman->index_exists($table, $index)) {
            $dbman->drop_index($table, $index);
        }

        // Main savepoint reached.
        upgrade_main_savepoint(true, 2015090801.00);
    }

    if ($oldversion < 2015092200.00) {
        // Define index qtype (not unique) to be added to question.
        $table = new xmldb_table('question');
        $index = new xmldb_index('qtype', XMLDB_INDEX_NOTUNIQUE, array('qtype'));

        // Conditionally launch add index qtype.
        if (!$dbman->index_exists($table, $index)) {
            $dbman->add_index($table, $index);
        }

        // Main savepoint reached.
        upgrade_main_savepoint(true, 2015092200.00);
    }

    if ($oldversion < 2015092900.00) {
        // Rename backup_auto_keep setting to backup_auto_max_kept.
        $keep = get_config('backup', 'backup_auto_keep');
        if ($keep !== false) {
            set_config('backup_auto_max_kept', $keep, 'backup');
            unset_config('backup_auto_keep', 'backup');
        }

        // Main savepoint reached.
        upgrade_main_savepoint(true, 2015092900.00);
    }

    if ($oldversion < 2015100600.00) {

        // Define index notification (not unique) to be added to message_read.
        $table = new xmldb_table('message_read');
        $index = new xmldb_index('notificationtimeread', XMLDB_INDEX_NOTUNIQUE, array('notification', 'timeread'));

        // Conditionally launch add index notification.
        if (!$dbman->index_exists($table, $index)) {
            $dbman->add_index($table, $index);
        }

        // Main savepoint reached.
        upgrade_main_savepoint(true, 2015100600.00);
    }

    if ($oldversion < 2015100800.01) {
        // The only flag for preventing all plugins installation features is
        // now $CFG->disableupdateautodeploy in config.php.
        unset_config('updateautodeploy');
        upgrade_main_savepoint(true, 2015100800.01);
    }

    // Moodle v3.0.0 release upgrade line.
    // Put any upgrade step following this.

    if ($oldversion < 2016011300.01) {

        // This is a big upgrade script. We create new table tag_coll and the field
        // tag.tagcollid pointing to it.

        // Define table tag_coll to be created.
        $table = new xmldb_table('tag_coll');

        // Adding fields to table tagcloud.
        $table->add_field('id', XMLDB_TYPE_INTEGER, '10', null, XMLDB_NOTNULL, XMLDB_SEQUENCE, null);
        $table->add_field('name', XMLDB_TYPE_CHAR, '255', null, null, null, null);
        $table->add_field('isdefault', XMLDB_TYPE_INTEGER, '2', null, XMLDB_NOTNULL, null, '0');
        $table->add_field('component', XMLDB_TYPE_CHAR, '100', null, null, null, null);
        $table->add_field('sortorder', XMLDB_TYPE_INTEGER, '5', null, XMLDB_NOTNULL, null, '0');
        $table->add_field('searchable', XMLDB_TYPE_INTEGER, '2', null, XMLDB_NOTNULL, null, '1');
        $table->add_field('customurl', XMLDB_TYPE_CHAR, '255', null, null, null, null);

        // Adding keys to table tagcloud.
        $table->add_key('primary', XMLDB_KEY_PRIMARY, array('id'));

        // Conditionally launch create table for tagcloud.
        if (!$dbman->table_exists($table)) {
            $dbman->create_table($table);
        }

        // Table {tag}.
        // Define index name (unique) to be dropped form tag - we will replace it with index on (tagcollid,name) later.
        $table = new xmldb_table('tag');
        $index = new xmldb_index('name', XMLDB_INDEX_UNIQUE, array('name'));

        // Conditionally launch drop index name.
        if ($dbman->index_exists($table, $index)) {
            $dbman->drop_index($table, $index);
        }

        // Define field tagcollid to be added to tag, we create it as null first and will change to notnull later.
        $table = new xmldb_table('tag');
        $field = new xmldb_field('tagcollid', XMLDB_TYPE_INTEGER, '10', null, null, null, null, 'userid');

        // Conditionally launch add field tagcloudid.
        if (!$dbman->field_exists($table, $field)) {
            $dbman->add_field($table, $field);
        }

        // Main savepoint reached.
        upgrade_main_savepoint(true, 2016011300.01);
    }

    if ($oldversion < 2016011300.02) {
        // Create a default tag collection if not exists and update the field tag.tagcollid to point to it.
        if (!$tcid = $DB->get_field_sql('SELECT id FROM {tag_coll} ORDER BY isdefault DESC, sortorder, id', null,
                IGNORE_MULTIPLE)) {
            $tcid = $DB->insert_record('tag_coll', array('isdefault' => 1, 'sortorder' => 0));
        }
        $DB->execute('UPDATE {tag} SET tagcollid = ? WHERE tagcollid IS NULL', array($tcid));

        // Define index tagcollname (unique) to be added to tag.
        $table = new xmldb_table('tag');
        $index = new xmldb_index('tagcollname', XMLDB_INDEX_UNIQUE, array('tagcollid', 'name'));
        $field = new xmldb_field('tagcollid', XMLDB_TYPE_INTEGER, '10', null, XMLDB_NOTNULL, null, null, 'userid');

        // Conditionally launch add index tagcollname.
        if (!$dbman->index_exists($table, $index)) {
            // Launch change of nullability for field tagcollid.
            $dbman->change_field_notnull($table, $field);
            $dbman->add_index($table, $index);
        }

        // Define key tagcollid (foreign) to be added to tag.
        $table = new xmldb_table('tag');
        $key = new xmldb_key('tagcollid', XMLDB_KEY_FOREIGN, array('tagcollid'), 'tag_coll', array('id'));

        // Launch add key tagcloudid.
        $dbman->add_key($table, $key);

        // Define index tagcolltype (not unique) to be added to tag.
        $table = new xmldb_table('tag');
        $index = new xmldb_index('tagcolltype', XMLDB_INDEX_NOTUNIQUE, array('tagcollid', 'tagtype'));

        // Conditionally launch add index tagcolltype.
        if (!$dbman->index_exists($table, $index)) {
            $dbman->add_index($table, $index);
        }

        // Main savepoint reached.
        upgrade_main_savepoint(true, 2016011300.02);
    }

    if ($oldversion < 2016011300.03) {

        // Define table tag_area to be created.
        $table = new xmldb_table('tag_area');

        // Adding fields to table tag_area.
        $table->add_field('id', XMLDB_TYPE_INTEGER, '10', null, XMLDB_NOTNULL, XMLDB_SEQUENCE, null);
        $table->add_field('component', XMLDB_TYPE_CHAR, '100', null, XMLDB_NOTNULL, null, null);
        $table->add_field('itemtype', XMLDB_TYPE_CHAR, '100', null, XMLDB_NOTNULL, null, null);
        $table->add_field('enabled', XMLDB_TYPE_INTEGER, '2', null, XMLDB_NOTNULL, null, '1');
        $table->add_field('tagcollid', XMLDB_TYPE_INTEGER, '10', null, XMLDB_NOTNULL, null, null);
        $table->add_field('callback', XMLDB_TYPE_CHAR, '100', null, null, null, null);
        $table->add_field('callbackfile', XMLDB_TYPE_CHAR, '100', null, null, null, null);

        // Adding keys to table tag_area.
        $table->add_key('primary', XMLDB_KEY_PRIMARY, array('id'));
        $table->add_key('tagcollid', XMLDB_KEY_FOREIGN, array('tagcollid'), 'tag_coll', array('id'));

        // Adding indexes to table tag_area.
        $table->add_index('compitemtype', XMLDB_INDEX_UNIQUE, array('component', 'itemtype'));

        // Conditionally launch create table for tag_area.
        if (!$dbman->table_exists($table)) {
            $dbman->create_table($table);
        }

        // Main savepoint reached.
        upgrade_main_savepoint(true, 2016011300.03);
    }

    if ($oldversion < 2016011300.04) {

        // Define index itemtype-itemid-tagid-tiuserid (unique) to be dropped form tag_instance.
        $table = new xmldb_table('tag_instance');
        $index = new xmldb_index('itemtype-itemid-tagid-tiuserid', XMLDB_INDEX_UNIQUE,
                array('itemtype', 'itemid', 'tagid', 'tiuserid'));

        // Conditionally launch drop index itemtype-itemid-tagid-tiuserid.
        if ($dbman->index_exists($table, $index)) {
            $dbman->drop_index($table, $index);
        }

        // Main savepoint reached.
        upgrade_main_savepoint(true, 2016011300.04);
    }

    if ($oldversion < 2016011300.05) {

        $DB->execute("UPDATE {tag_instance} SET component = ? WHERE component IS NULL", array(''));

        // Changing nullability of field component on table tag_instance to not null.
        $table = new xmldb_table('tag_instance');
        $field = new xmldb_field('component', XMLDB_TYPE_CHAR, '100', null, XMLDB_NOTNULL, null, null, 'tagid');

        // Launch change of nullability for field component.
        $dbman->change_field_notnull($table, $field);

        // Changing type of field itemtype on table tag_instance to char.
        $table = new xmldb_table('tag_instance');
        $field = new xmldb_field('itemtype', XMLDB_TYPE_CHAR, '100', null, XMLDB_NOTNULL, null, null, 'component');

        // Launch change of type for field itemtype.
        $dbman->change_field_type($table, $field);

        // Main savepoint reached.
        upgrade_main_savepoint(true, 2016011300.05);
    }

    if ($oldversion < 2016011300.06) {

        // Define index taggeditem (unique) to be added to tag_instance.
        $table = new xmldb_table('tag_instance');
        $index = new xmldb_index('taggeditem', XMLDB_INDEX_UNIQUE, array('component', 'itemtype', 'itemid', 'tiuserid', 'tagid'));

        // Conditionally launch add index taggeditem.
        if (!$dbman->index_exists($table, $index)) {
            $dbman->add_index($table, $index);
        }

        // Main savepoint reached.
        upgrade_main_savepoint(true, 2016011300.06);
    }

    if ($oldversion < 2016011300.07) {

        // Define index taglookup (not unique) to be added to tag_instance.
        $table = new xmldb_table('tag_instance');
        $index = new xmldb_index('taglookup', XMLDB_INDEX_NOTUNIQUE, array('itemtype', 'component', 'tagid', 'contextid'));

        // Conditionally launch add index taglookup.
        if (!$dbman->index_exists($table, $index)) {
            $dbman->add_index($table, $index);
        }

        // Main savepoint reached.
        upgrade_main_savepoint(true, 2016011300.07);
    }

    if ($oldversion < 2016011301.00) {

        // Force uninstall of deleted tool.
        if (!file_exists("$CFG->dirroot/webservice/amf")) {
            // Remove capabilities.
            capabilities_cleanup('webservice_amf');
            // Remove all other associated config.
            unset_all_config_for_plugin('webservice_amf');
        }
        upgrade_main_savepoint(true, 2016011301.00);
    }

    if ($oldversion < 2016011901.00) {

        // Convert calendar_lookahead to nearest new value.
        $transaction = $DB->start_delegated_transaction();

        // Count all users who curretly have that preference set (for progress bar).
        $total = $DB->count_records_select('user_preferences', "name = 'calendar_lookahead' AND value != '0'");
        $pbar = new progress_bar('upgradecalendarlookahead', 500, true);

        // Get all these users, one at a time.
        $rs = $DB->get_recordset_select('user_preferences', "name = 'calendar_lookahead' AND value != '0'");
        $i = 0;
        foreach ($rs as $userpref) {

            // Calculate and set new lookahead value.
            if ($userpref->value > 90) {
                $newvalue = 120;
            } else if ($userpref->value > 60 and $userpref->value < 90) {
                $newvalue = 90;
            } else if ($userpref->value > 30 and $userpref->value < 60) {
                $newvalue = 60;
            } else if ($userpref->value > 21 and $userpref->value < 30) {
                $newvalue = 30;
            } else if ($userpref->value > 14 and $userpref->value < 21) {
                $newvalue = 21;
            } else if ($userpref->value > 7 and $userpref->value < 14) {
                $newvalue = 14;
            } else {
                $newvalue = $userpref->value;
            }

            $DB->set_field('user_preferences', 'value', $newvalue, array('id' => $userpref->id));

            // Update progress.
            $i++;
            $pbar->update($i, $total, "Upgrading user preference settings - $i/$total.");
        }
        $rs->close();
        $transaction->allow_commit();

        upgrade_main_savepoint(true, 2016011901.00);
    }

    if ($oldversion < 2016020200.00) {

        // Define field isstandard to be added to tag.
        $table = new xmldb_table('tag');
        $field = new xmldb_field('isstandard', XMLDB_TYPE_INTEGER, '1', null, XMLDB_NOTNULL, null, '0', 'rawname');

        // Conditionally launch add field isstandard.
        if (!$dbman->field_exists($table, $field)) {
            $dbman->add_field($table, $field);
        }

        // Define index tagcolltype (not unique) to be dropped form tag.
        $index = new xmldb_index('tagcolltype', XMLDB_INDEX_NOTUNIQUE, array('tagcollid', 'tagtype'));

        // Conditionally launch drop index tagcolltype.
        if ($dbman->index_exists($table, $index)) {
            $dbman->drop_index($table, $index);
        }

        // Define index tagcolltype (not unique) to be added to tag.
        $index = new xmldb_index('tagcolltype', XMLDB_INDEX_NOTUNIQUE, array('tagcollid', 'isstandard'));

        // Conditionally launch add index tagcolltype.
        if (!$dbman->index_exists($table, $index)) {
            $dbman->add_index($table, $index);
        }

        // Define field tagtype to be dropped from tag.
        $field = new xmldb_field('tagtype');

        // Conditionally launch drop field tagtype and update isstandard.
        if ($dbman->field_exists($table, $field)) {
            $DB->execute("UPDATE {tag} SET isstandard=(CASE WHEN (tagtype = ?) THEN 1 ELSE 0 END)", array('official'));
            $dbman->drop_field($table, $field);
        }

        // Main savepoint reached.
        upgrade_main_savepoint(true, 2016020200.00);
    }

    if ($oldversion < 2016020201.00) {

        // Define field showstandard to be added to tag_area.
        $table = new xmldb_table('tag_area');
        $field = new xmldb_field('showstandard', XMLDB_TYPE_INTEGER, '1', null, XMLDB_NOTNULL, null, '0', 'callbackfile');

        // Conditionally launch add field showstandard.
        if (!$dbman->field_exists($table, $field)) {
            $dbman->add_field($table, $field);
        }

        // By default set user area to hide standard tags. 2 = core_tag_tag::HIDE_STANDARD (can not use constant here).
        $DB->execute("UPDATE {tag_area} SET showstandard = ? WHERE itemtype = ? AND component = ?",
            array(2, 'user', 'core'));

        // Changing precision of field enabled on table tag_area to (1).
        $table = new xmldb_table('tag_area');
        $field = new xmldb_field('enabled', XMLDB_TYPE_INTEGER, '1', null, XMLDB_NOTNULL, null, '1', 'itemtype');

        // Launch change of precision for field enabled.
        $dbman->change_field_precision($table, $field);

        // Main savepoint reached.
        upgrade_main_savepoint(true, 2016020201.00);
    }

    if ($oldversion < 2016021500.00) {
        $root = $CFG->tempdir . '/download';
        if (is_dir($root)) {
            // Fetch each repository type - include all repos, not just enabled.
            $repositories = $DB->get_records('repository', array(), '', 'type');

            foreach ($repositories as $id => $repository) {
                $directory = $root . '/repository_' . $repository->type;
                if (is_dir($directory)) {
                    fulldelete($directory);
                }
            }
        }

        // Main savepoint reached.
        upgrade_main_savepoint(true, 2016021500.00);
    }

    if ($oldversion < 2016021501.00) {
        // This could take a long time. Unfortunately, no way to know how long, and no way to do progress, so setting for 1 hour.
        upgrade_set_timeout(3600);

        // Define index userid-itemid (not unique) to be added to grade_grades_history.
        $table = new xmldb_table('grade_grades_history');
        $index = new xmldb_index('userid-itemid-timemodified', XMLDB_INDEX_NOTUNIQUE, array('userid', 'itemid', 'timemodified'));

        // Conditionally launch add index userid-itemid.
        if (!$dbman->index_exists($table, $index)) {
            $dbman->add_index($table, $index);
        }

        // Main savepoint reached.
        upgrade_main_savepoint(true, 2016021501.00);
    }

    if ($oldversion < 2016030103.00) {

        // MDL-50887. Implement plugins infrastructure for antivirus and create ClamAV plugin.
        // This routine moves core ClamAV configuration to plugin level.

        // If clamav was configured and enabled, enable the plugin.
        if (!empty($CFG->runclamonupload) && !empty($CFG->pathtoclam)) {
            set_config('antiviruses', 'clamav');
        } else {
            set_config('antiviruses', '');
        }

        if (isset($CFG->runclamonupload)) {
            // Just unset global configuration, we have already enabled the plugin
            // which implies that ClamAV will be used for scanning uploaded files.
            unset_config('runclamonupload');
        }
        // Move core ClamAV configuration settings to plugin.
        if (isset($CFG->pathtoclam)) {
            set_config('pathtoclam', $CFG->pathtoclam, 'antivirus_clamav');
            unset_config('pathtoclam');
        }
        if (isset($CFG->quarantinedir)) {
            set_config('quarantinedir', $CFG->quarantinedir, 'antivirus_clamav');
            unset_config('quarantinedir');
        }
        if (isset($CFG->clamfailureonupload)) {
            set_config('clamfailureonupload', $CFG->clamfailureonupload, 'antivirus_clamav');
            unset_config('clamfailureonupload');
        }

        // Main savepoint reached.
        upgrade_main_savepoint(true, 2016030103.00);
    }

    if ($oldversion < 2016030400.01) {
        // Add the new services field.
        $table = new xmldb_table('external_functions');
        $field = new xmldb_field('services', XMLDB_TYPE_CHAR, '1333', null, null, null, null, 'capabilities');

        // Conditionally launch add field services.
        if (!$dbman->field_exists($table, $field)) {
            $dbman->add_field($table, $field);
        }
        // Main savepoint reached.
        upgrade_main_savepoint(true, 2016030400.01);
    }

<<<<<<< HEAD
    if ($oldversion < 2016041500.50) {

        // Define table competency to be created.
        $table = new xmldb_table('competency');

        // Adding fields to table competency.
        $table->add_field('id', XMLDB_TYPE_INTEGER, '10', null, XMLDB_NOTNULL, XMLDB_SEQUENCE, null);
        $table->add_field('shortname', XMLDB_TYPE_CHAR, '100', null, null, null, null);
        $table->add_field('description', XMLDB_TYPE_TEXT, null, null, null, null, null);
        $table->add_field('descriptionformat', XMLDB_TYPE_INTEGER, '4', null, XMLDB_NOTNULL, null, '0');
        $table->add_field('idnumber', XMLDB_TYPE_CHAR, '100', null, null, null, null);
        $table->add_field('competencyframeworkid', XMLDB_TYPE_INTEGER, '10', null, XMLDB_NOTNULL, null, null);
        $table->add_field('parentid', XMLDB_TYPE_INTEGER, '10', null, XMLDB_NOTNULL, null, '0');
        $table->add_field('path', XMLDB_TYPE_CHAR, '255', null, XMLDB_NOTNULL, null, null);
        $table->add_field('sortorder', XMLDB_TYPE_INTEGER, '10', null, XMLDB_NOTNULL, null, null);
        $table->add_field('ruletype', XMLDB_TYPE_CHAR, '100', null, null, null, null);
        $table->add_field('ruleoutcome', XMLDB_TYPE_INTEGER, '2', null, XMLDB_NOTNULL, null, '0');
        $table->add_field('ruleconfig', XMLDB_TYPE_TEXT, null, null, null, null, null);
        $table->add_field('scaleid', XMLDB_TYPE_INTEGER, '10', null, null, null, null);
        $table->add_field('scaleconfiguration', XMLDB_TYPE_TEXT, null, null, null, null, null);
        $table->add_field('timecreated', XMLDB_TYPE_INTEGER, '10', null, XMLDB_NOTNULL, null, null);
        $table->add_field('timemodified', XMLDB_TYPE_INTEGER, '10', null, XMLDB_NOTNULL, null, null);
        $table->add_field('usermodified', XMLDB_TYPE_INTEGER, '10', null, null, null, null);

        // Adding keys to table competency.
        $table->add_key('primary', XMLDB_KEY_PRIMARY, array('id'));

        // Adding indexes to table competency.
        $table->add_index('idnumberframework', XMLDB_INDEX_UNIQUE, array('competencyframeworkid', 'idnumber'));
        $table->add_index('ruleoutcome', XMLDB_INDEX_NOTUNIQUE, array('ruleoutcome'));

        // Conditionally launch create table for competency.
        if (!$dbman->table_exists($table)) {
            $dbman->create_table($table);
        }

        // Main savepoint reached.
        upgrade_main_savepoint(true, 2016041500.50);
    }

    if ($oldversion < 2016041500.51) {

        // Define table competency_coursecompsetting to be created.
        $table = new xmldb_table('competency_coursecompsetting');

        // Adding fields to table competency_coursecompsetting.
        $table->add_field('id', XMLDB_TYPE_INTEGER, '10', null, XMLDB_NOTNULL, XMLDB_SEQUENCE, null);
        $table->add_field('courseid', XMLDB_TYPE_INTEGER, '10', null, XMLDB_NOTNULL, null, null);
        $table->add_field('pushratingstouserplans', XMLDB_TYPE_INTEGER, '2', null, null, null, null);
        $table->add_field('timecreated', XMLDB_TYPE_INTEGER, '10', null, XMLDB_NOTNULL, null, null);
        $table->add_field('timemodified', XMLDB_TYPE_INTEGER, '10', null, XMLDB_NOTNULL, null, null);
        $table->add_field('usermodified', XMLDB_TYPE_INTEGER, '10', null, null, null, null);

        // Adding keys to table competency_coursecompsetting.
        $table->add_key('primary', XMLDB_KEY_PRIMARY, array('id'));
        $table->add_key('courseidlink', XMLDB_KEY_FOREIGN_UNIQUE, array('courseid'), 'course', array('id'));

        // Conditionally launch create table for competency_coursecompsetting.
        if (!$dbman->table_exists($table)) {
            $dbman->create_table($table);
        }

        // Main savepoint reached.
        upgrade_main_savepoint(true, 2016041500.51);
    }

    if ($oldversion < 2016041500.52) {

        // Define table competency_framework to be created.
        $table = new xmldb_table('competency_framework');

        // Adding fields to table competency_framework.
        $table->add_field('id', XMLDB_TYPE_INTEGER, '10', null, XMLDB_NOTNULL, XMLDB_SEQUENCE, null);
        $table->add_field('shortname', XMLDB_TYPE_CHAR, '100', null, null, null, null);
        $table->add_field('contextid', XMLDB_TYPE_INTEGER, '10', null, XMLDB_NOTNULL, null, null);
        $table->add_field('idnumber', XMLDB_TYPE_CHAR, '100', null, null, null, null);
        $table->add_field('description', XMLDB_TYPE_TEXT, null, null, null, null, null);
        $table->add_field('descriptionformat', XMLDB_TYPE_INTEGER, '4', null, XMLDB_NOTNULL, null, '0');
        $table->add_field('scaleid', XMLDB_TYPE_INTEGER, '11', null, null, null, null);
        $table->add_field('scaleconfiguration', XMLDB_TYPE_TEXT, null, null, XMLDB_NOTNULL, null, null);
        $table->add_field('visible', XMLDB_TYPE_INTEGER, '2', null, XMLDB_NOTNULL, null, '1');
        $table->add_field('taxonomies', XMLDB_TYPE_CHAR, '255', null, XMLDB_NOTNULL, null, null);
        $table->add_field('timecreated', XMLDB_TYPE_INTEGER, '10', null, XMLDB_NOTNULL, null, null);
        $table->add_field('timemodified', XMLDB_TYPE_INTEGER, '10', null, XMLDB_NOTNULL, null, null);
        $table->add_field('usermodified', XMLDB_TYPE_INTEGER, '10', null, null, null, null);

        // Adding keys to table competency_framework.
        $table->add_key('primary', XMLDB_KEY_PRIMARY, array('id'));

        // Adding indexes to table competency_framework.
        $table->add_index('idnumber', XMLDB_INDEX_UNIQUE, array('idnumber'));

        // Conditionally launch create table for competency_framework.
        if (!$dbman->table_exists($table)) {
            $dbman->create_table($table);
        }

        // Main savepoint reached.
        upgrade_main_savepoint(true, 2016041500.52);
    }

    if ($oldversion < 2016041500.53) {

        // Define table competency_coursecomp to be created.
        $table = new xmldb_table('competency_coursecomp');

        // Adding fields to table competency_coursecomp.
        $table->add_field('id', XMLDB_TYPE_INTEGER, '10', null, XMLDB_NOTNULL, XMLDB_SEQUENCE, null);
        $table->add_field('courseid', XMLDB_TYPE_INTEGER, '10', null, XMLDB_NOTNULL, null, null);
        $table->add_field('competencyid', XMLDB_TYPE_INTEGER, '10', null, XMLDB_NOTNULL, null, null);
        $table->add_field('ruleoutcome', XMLDB_TYPE_INTEGER, '2', null, XMLDB_NOTNULL, null, null);
        $table->add_field('timecreated', XMLDB_TYPE_INTEGER, '10', null, XMLDB_NOTNULL, null, null);
        $table->add_field('timemodified', XMLDB_TYPE_INTEGER, '10', null, XMLDB_NOTNULL, null, null);
        $table->add_field('usermodified', XMLDB_TYPE_INTEGER, '10', null, XMLDB_NOTNULL, null, null);
        $table->add_field('sortorder', XMLDB_TYPE_INTEGER, '10', null, XMLDB_NOTNULL, null, null);

        // Adding keys to table competency_coursecomp.
        $table->add_key('primary', XMLDB_KEY_PRIMARY, array('id'));
        $table->add_key('courseidlink', XMLDB_KEY_FOREIGN, array('courseid'), 'course', array('id'));
        $table->add_key('competencyid', XMLDB_KEY_FOREIGN, array('competencyid'), 'competency_competency', array('id'));

        // Adding indexes to table competency_coursecomp.
        $table->add_index('courseidruleoutcome', XMLDB_INDEX_NOTUNIQUE, array('courseid', 'ruleoutcome'));
        $table->add_index('courseidcompetencyid', XMLDB_INDEX_UNIQUE, array('courseid', 'competencyid'));

        // Conditionally launch create table for competency_coursecomp.
        if (!$dbman->table_exists($table)) {
            $dbman->create_table($table);
        }

        // Main savepoint reached.
        upgrade_main_savepoint(true, 2016041500.53);
    }

    if ($oldversion < 2016041500.54) {

        // Define table competency_plan to be created.
        $table = new xmldb_table('competency_plan');

        // Adding fields to table competency_plan.
        $table->add_field('id', XMLDB_TYPE_INTEGER, '10', null, XMLDB_NOTNULL, XMLDB_SEQUENCE, null);
        $table->add_field('name', XMLDB_TYPE_CHAR, '100', null, XMLDB_NOTNULL, null, null);
        $table->add_field('description', XMLDB_TYPE_TEXT, null, null, null, null, null);
        $table->add_field('descriptionformat', XMLDB_TYPE_INTEGER, '4', null, XMLDB_NOTNULL, null, '0');
        $table->add_field('userid', XMLDB_TYPE_INTEGER, '10', null, XMLDB_NOTNULL, null, null);
        $table->add_field('templateid', XMLDB_TYPE_INTEGER, '10', null, null, null, null);
        $table->add_field('origtemplateid', XMLDB_TYPE_INTEGER, '10', null, null, null, null);
        $table->add_field('status', XMLDB_TYPE_INTEGER, '1', null, XMLDB_NOTNULL, null, null);
        $table->add_field('duedate', XMLDB_TYPE_INTEGER, '10', null, null, null, '0');
        $table->add_field('reviewerid', XMLDB_TYPE_INTEGER, '10', null, null, null, null);
        $table->add_field('timecreated', XMLDB_TYPE_INTEGER, '10', null, XMLDB_NOTNULL, null, null);
        $table->add_field('timemodified', XMLDB_TYPE_INTEGER, '10', null, XMLDB_NOTNULL, null, '0');
        $table->add_field('usermodified', XMLDB_TYPE_INTEGER, '10', null, XMLDB_NOTNULL, null, null);

        // Adding keys to table competency_plan.
        $table->add_key('primary', XMLDB_KEY_PRIMARY, array('id'));

        // Adding indexes to table competency_plan.
        $table->add_index('useridstatus', XMLDB_INDEX_NOTUNIQUE, array('userid', 'status'));
        $table->add_index('templateid', XMLDB_INDEX_NOTUNIQUE, array('templateid'));
        $table->add_index('statusduedate', XMLDB_INDEX_NOTUNIQUE, array('status', 'duedate'));

        // Conditionally launch create table for competency_plan.
        if (!$dbman->table_exists($table)) {
            $dbman->create_table($table);
        }

        // Main savepoint reached.
        upgrade_main_savepoint(true, 2016041500.54);
    }

    if ($oldversion < 2016041500.55) {

        // Define table competency_template to be created.
        $table = new xmldb_table('competency_template');

        // Adding fields to table competency_template.
        $table->add_field('id', XMLDB_TYPE_INTEGER, '10', null, XMLDB_NOTNULL, XMLDB_SEQUENCE, null);
        $table->add_field('shortname', XMLDB_TYPE_CHAR, '100', null, null, null, null);
        $table->add_field('contextid', XMLDB_TYPE_INTEGER, '10', null, XMLDB_NOTNULL, null, null);
        $table->add_field('description', XMLDB_TYPE_TEXT, null, null, null, null, null);
        $table->add_field('descriptionformat', XMLDB_TYPE_INTEGER, '4', null, XMLDB_NOTNULL, null, '0');
        $table->add_field('visible', XMLDB_TYPE_INTEGER, '2', null, XMLDB_NOTNULL, null, '1');
        $table->add_field('duedate', XMLDB_TYPE_INTEGER, '10', null, null, null, null);
        $table->add_field('timecreated', XMLDB_TYPE_INTEGER, '10', null, XMLDB_NOTNULL, null, null);
        $table->add_field('timemodified', XMLDB_TYPE_INTEGER, '10', null, XMLDB_NOTNULL, null, null);
        $table->add_field('usermodified', XMLDB_TYPE_INTEGER, '10', null, null, null, null);

        // Adding keys to table competency_template.
        $table->add_key('primary', XMLDB_KEY_PRIMARY, array('id'));

        // Conditionally launch create table for competency_template.
        if (!$dbman->table_exists($table)) {
            $dbman->create_table($table);
        }

        // Main savepoint reached.
        upgrade_main_savepoint(true, 2016041500.55);
    }

    if ($oldversion < 2016041500.56) {

        // Define table competency_templatecomp to be created.
        $table = new xmldb_table('competency_templatecomp');

        // Adding fields to table competency_templatecomp.
        $table->add_field('id', XMLDB_TYPE_INTEGER, '10', null, XMLDB_NOTNULL, XMLDB_SEQUENCE, null);
        $table->add_field('templateid', XMLDB_TYPE_INTEGER, '10', null, XMLDB_NOTNULL, null, null);
        $table->add_field('competencyid', XMLDB_TYPE_INTEGER, '10', null, XMLDB_NOTNULL, null, null);
        $table->add_field('timecreated', XMLDB_TYPE_INTEGER, '10', null, XMLDB_NOTNULL, null, null);
        $table->add_field('timemodified', XMLDB_TYPE_INTEGER, '10', null, XMLDB_NOTNULL, null, null);
        $table->add_field('usermodified', XMLDB_TYPE_INTEGER, '10', null, XMLDB_NOTNULL, null, null);
        $table->add_field('sortorder', XMLDB_TYPE_INTEGER, '10', null, null, null, null);

        // Adding keys to table competency_templatecomp.
        $table->add_key('primary', XMLDB_KEY_PRIMARY, array('id'));
        $table->add_key('templateidlink', XMLDB_KEY_FOREIGN, array('templateid'), 'competency_template', array('id'));
        $table->add_key('competencyid', XMLDB_KEY_FOREIGN, array('competencyid'), 'competency_competency', array('id'));

        // Conditionally launch create table for competency_templatecomp.
        if (!$dbman->table_exists($table)) {
            $dbman->create_table($table);
        }

        // Main savepoint reached.
        upgrade_main_savepoint(true, 2016041500.56);
    }

    if ($oldversion < 2016041500.57) {

        // Define table competency_templatecohort to be created.
        $table = new xmldb_table('competency_templatecohort');

        // Adding fields to table competency_templatecohort.
        $table->add_field('id', XMLDB_TYPE_INTEGER, '10', null, XMLDB_NOTNULL, XMLDB_SEQUENCE, null);
        $table->add_field('templateid', XMLDB_TYPE_INTEGER, '10', null, XMLDB_NOTNULL, null, null);
        $table->add_field('cohortid', XMLDB_TYPE_INTEGER, '10', null, XMLDB_NOTNULL, null, null);
        $table->add_field('timecreated', XMLDB_TYPE_INTEGER, '10', null, XMLDB_NOTNULL, null, null);
        $table->add_field('timemodified', XMLDB_TYPE_INTEGER, '10', null, XMLDB_NOTNULL, null, null);
        $table->add_field('usermodified', XMLDB_TYPE_INTEGER, '10', null, XMLDB_NOTNULL, null, null);

        // Adding keys to table competency_templatecohort.
        $table->add_key('primary', XMLDB_KEY_PRIMARY, array('id'));

        // Adding indexes to table competency_templatecohort.
        $table->add_index('templateid', XMLDB_INDEX_NOTUNIQUE, array('templateid'));
        $table->add_index('templatecohortids', XMLDB_INDEX_UNIQUE, array('templateid', 'cohortid'));

        // Conditionally launch create table for competency_templatecohort.
        if (!$dbman->table_exists($table)) {
            $dbman->create_table($table);
        }

        // Main savepoint reached.
        upgrade_main_savepoint(true, 2016041500.57);
    }

    if ($oldversion < 2016041500.58) {

        // Define table competency_relatedcomp to be created.
        $table = new xmldb_table('competency_relatedcomp');

        // Adding fields to table competency_relatedcomp.
        $table->add_field('id', XMLDB_TYPE_INTEGER, '10', null, XMLDB_NOTNULL, XMLDB_SEQUENCE, null);
        $table->add_field('competencyid', XMLDB_TYPE_INTEGER, '10', null, XMLDB_NOTNULL, null, null);
        $table->add_field('relatedcompetencyid', XMLDB_TYPE_INTEGER, '10', null, XMLDB_NOTNULL, null, null);
        $table->add_field('timecreated', XMLDB_TYPE_INTEGER, '10', null, XMLDB_NOTNULL, null, null);
        $table->add_field('timemodified', XMLDB_TYPE_INTEGER, '10', null, null, null, null);
        $table->add_field('usermodified', XMLDB_TYPE_INTEGER, '10', null, XMLDB_NOTNULL, null, null);

        // Adding keys to table competency_relatedcomp.
        $table->add_key('primary', XMLDB_KEY_PRIMARY, array('id'));

        // Conditionally launch create table for competency_relatedcomp.
        if (!$dbman->table_exists($table)) {
            $dbman->create_table($table);
        }

        // Main savepoint reached.
        upgrade_main_savepoint(true, 2016041500.58);
    }

    if ($oldversion < 2016041500.59) {

        // Define table competency_usercomp to be created.
        $table = new xmldb_table('competency_usercomp');

        // Adding fields to table competency_usercomp.
        $table->add_field('id', XMLDB_TYPE_INTEGER, '10', null, XMLDB_NOTNULL, XMLDB_SEQUENCE, null);
        $table->add_field('userid', XMLDB_TYPE_INTEGER, '10', null, XMLDB_NOTNULL, null, null);
        $table->add_field('competencyid', XMLDB_TYPE_INTEGER, '10', null, XMLDB_NOTNULL, null, null);
        $table->add_field('status', XMLDB_TYPE_INTEGER, '2', null, XMLDB_NOTNULL, null, '0');
        $table->add_field('reviewerid', XMLDB_TYPE_INTEGER, '10', null, null, null, null);
        $table->add_field('proficiency', XMLDB_TYPE_INTEGER, '2', null, null, null, null);
        $table->add_field('grade', XMLDB_TYPE_INTEGER, '10', null, null, null, null);
        $table->add_field('timecreated', XMLDB_TYPE_INTEGER, '10', null, XMLDB_NOTNULL, null, null);
        $table->add_field('timemodified', XMLDB_TYPE_INTEGER, '10', null, null, null, null);
        $table->add_field('usermodified', XMLDB_TYPE_INTEGER, '10', null, XMLDB_NOTNULL, null, null);

        // Adding keys to table competency_usercomp.
        $table->add_key('primary', XMLDB_KEY_PRIMARY, array('id'));

        // Adding indexes to table competency_usercomp.
        $table->add_index('useridcompetency', XMLDB_INDEX_UNIQUE, array('userid', 'competencyid'));

        // Conditionally launch create table for competency_usercomp.
        if (!$dbman->table_exists($table)) {
            $dbman->create_table($table);
        }

        // Main savepoint reached.
        upgrade_main_savepoint(true, 2016041500.59);
    }

    if ($oldversion < 2016041500.60) {

        // Define table competency_usercompcourse to be created.
        $table = new xmldb_table('competency_usercompcourse');

        // Adding fields to table competency_usercompcourse.
        $table->add_field('id', XMLDB_TYPE_INTEGER, '10', null, XMLDB_NOTNULL, XMLDB_SEQUENCE, null);
        $table->add_field('userid', XMLDB_TYPE_INTEGER, '10', null, XMLDB_NOTNULL, null, null);
        $table->add_field('courseid', XMLDB_TYPE_INTEGER, '10', null, XMLDB_NOTNULL, null, null);
        $table->add_field('competencyid', XMLDB_TYPE_INTEGER, '10', null, XMLDB_NOTNULL, null, null);
        $table->add_field('proficiency', XMLDB_TYPE_INTEGER, '2', null, null, null, null);
        $table->add_field('grade', XMLDB_TYPE_INTEGER, '10', null, null, null, null);
        $table->add_field('timecreated', XMLDB_TYPE_INTEGER, '10', null, XMLDB_NOTNULL, null, null);
        $table->add_field('timemodified', XMLDB_TYPE_INTEGER, '10', null, null, null, null);
        $table->add_field('usermodified', XMLDB_TYPE_INTEGER, '10', null, XMLDB_NOTNULL, null, null);

        // Adding keys to table competency_usercompcourse.
        $table->add_key('primary', XMLDB_KEY_PRIMARY, array('id'));

        // Adding indexes to table competency_usercompcourse.
        $table->add_index('useridcoursecomp', XMLDB_INDEX_UNIQUE, array('userid', 'courseid', 'competencyid'));

        // Conditionally launch create table for competency_usercompcourse.
        if (!$dbman->table_exists($table)) {
            $dbman->create_table($table);
        }

        // Main savepoint reached.
        upgrade_main_savepoint(true, 2016041500.60);
    }

    if ($oldversion < 2016041500.61) {

        // Define table competency_usercompplan to be created.
        $table = new xmldb_table('competency_usercompplan');

        // Adding fields to table competency_usercompplan.
        $table->add_field('id', XMLDB_TYPE_INTEGER, '10', null, XMLDB_NOTNULL, XMLDB_SEQUENCE, null);
        $table->add_field('userid', XMLDB_TYPE_INTEGER, '10', null, XMLDB_NOTNULL, null, null);
        $table->add_field('competencyid', XMLDB_TYPE_INTEGER, '10', null, XMLDB_NOTNULL, null, null);
        $table->add_field('planid', XMLDB_TYPE_INTEGER, '10', null, XMLDB_NOTNULL, null, null);
        $table->add_field('proficiency', XMLDB_TYPE_INTEGER, '2', null, null, null, null);
        $table->add_field('grade', XMLDB_TYPE_INTEGER, '10', null, null, null, null);
        $table->add_field('sortorder', XMLDB_TYPE_INTEGER, '10', null, null, null, null);
        $table->add_field('timecreated', XMLDB_TYPE_INTEGER, '10', null, XMLDB_NOTNULL, null, null);
        $table->add_field('timemodified', XMLDB_TYPE_INTEGER, '10', null, null, null, null);
        $table->add_field('usermodified', XMLDB_TYPE_INTEGER, '10', null, XMLDB_NOTNULL, null, null);

        // Adding keys to table competency_usercompplan.
        $table->add_key('primary', XMLDB_KEY_PRIMARY, array('id'));

        // Adding indexes to table competency_usercompplan.
        $table->add_index('usercompetencyplan', XMLDB_INDEX_UNIQUE, array('userid', 'competencyid', 'planid'));

        // Conditionally launch create table for competency_usercompplan.
        if (!$dbman->table_exists($table)) {
            $dbman->create_table($table);
        }

        // Main savepoint reached.
        upgrade_main_savepoint(true, 2016041500.61);
    }

    if ($oldversion < 2016041500.62) {

        // Define table competency_plancomp to be created.
        $table = new xmldb_table('competency_plancomp');

        // Adding fields to table competency_plancomp.
        $table->add_field('id', XMLDB_TYPE_INTEGER, '10', null, XMLDB_NOTNULL, XMLDB_SEQUENCE, null);
        $table->add_field('planid', XMLDB_TYPE_INTEGER, '10', null, XMLDB_NOTNULL, null, null);
        $table->add_field('competencyid', XMLDB_TYPE_INTEGER, '10', null, XMLDB_NOTNULL, null, null);
        $table->add_field('sortorder', XMLDB_TYPE_INTEGER, '10', null, null, null, null);
        $table->add_field('timecreated', XMLDB_TYPE_INTEGER, '10', null, XMLDB_NOTNULL, null, null);
        $table->add_field('timemodified', XMLDB_TYPE_INTEGER, '10', null, null, null, null);
        $table->add_field('usermodified', XMLDB_TYPE_INTEGER, '10', null, XMLDB_NOTNULL, null, null);

        // Adding keys to table competency_plancomp.
        $table->add_key('primary', XMLDB_KEY_PRIMARY, array('id'));

        // Adding indexes to table competency_plancomp.
        $table->add_index('planidcompetencyid', XMLDB_INDEX_UNIQUE, array('planid', 'competencyid'));

        // Conditionally launch create table for competency_plancomp.
        if (!$dbman->table_exists($table)) {
            $dbman->create_table($table);
        }

        // Main savepoint reached.
        upgrade_main_savepoint(true, 2016041500.62);
    }

    if ($oldversion < 2016041500.63) {

        // Define table competency_evidence to be created.
        $table = new xmldb_table('competency_evidence');

        // Adding fields to table competency_evidence.
        $table->add_field('id', XMLDB_TYPE_INTEGER, '10', null, XMLDB_NOTNULL, XMLDB_SEQUENCE, null);
        $table->add_field('usercompetencyid', XMLDB_TYPE_INTEGER, '10', null, XMLDB_NOTNULL, null, null);
        $table->add_field('contextid', XMLDB_TYPE_INTEGER, '10', null, XMLDB_NOTNULL, null, null);
        $table->add_field('action', XMLDB_TYPE_INTEGER, '2', null, XMLDB_NOTNULL, null, null);
        $table->add_field('actionuserid', XMLDB_TYPE_INTEGER, '10', null, null, null, null);
        $table->add_field('descidentifier', XMLDB_TYPE_CHAR, '255', null, XMLDB_NOTNULL, null, null);
        $table->add_field('desccomponent', XMLDB_TYPE_CHAR, '255', null, XMLDB_NOTNULL, null, null);
        $table->add_field('desca', XMLDB_TYPE_TEXT, null, null, null, null, null);
        $table->add_field('url', XMLDB_TYPE_CHAR, '255', null, null, null, null);
        $table->add_field('grade', XMLDB_TYPE_INTEGER, '10', null, null, null, null);
        $table->add_field('note', XMLDB_TYPE_TEXT, null, null, null, null, null);
        $table->add_field('timecreated', XMLDB_TYPE_INTEGER, '10', null, XMLDB_NOTNULL, null, null);
        $table->add_field('timemodified', XMLDB_TYPE_INTEGER, '10', null, XMLDB_NOTNULL, null, null);
        $table->add_field('usermodified', XMLDB_TYPE_INTEGER, '10', null, XMLDB_NOTNULL, null, null);

        // Adding keys to table competency_evidence.
        $table->add_key('primary', XMLDB_KEY_PRIMARY, array('id'));

        // Adding indexes to table competency_evidence.
        $table->add_index('usercompetencyid', XMLDB_INDEX_NOTUNIQUE, array('usercompetencyid'));

        // Conditionally launch create table for competency_evidence.
        if (!$dbman->table_exists($table)) {
            $dbman->create_table($table);
        }

        // Main savepoint reached.
        upgrade_main_savepoint(true, 2016041500.63);
    }

    if ($oldversion < 2016041500.64) {

        // Define table competency_userevidence to be created.
        $table = new xmldb_table('competency_userevidence');

        // Adding fields to table competency_userevidence.
        $table->add_field('id', XMLDB_TYPE_INTEGER, '10', null, XMLDB_NOTNULL, XMLDB_SEQUENCE, null);
        $table->add_field('userid', XMLDB_TYPE_INTEGER, '10', null, XMLDB_NOTNULL, null, null);
        $table->add_field('name', XMLDB_TYPE_CHAR, '100', null, XMLDB_NOTNULL, null, null);
        $table->add_field('description', XMLDB_TYPE_TEXT, null, null, XMLDB_NOTNULL, null, null);
        $table->add_field('descriptionformat', XMLDB_TYPE_INTEGER, '1', null, XMLDB_NOTNULL, null, null);
        $table->add_field('url', XMLDB_TYPE_TEXT, null, null, XMLDB_NOTNULL, null, null);
        $table->add_field('timecreated', XMLDB_TYPE_INTEGER, '10', null, XMLDB_NOTNULL, null, null);
        $table->add_field('timemodified', XMLDB_TYPE_INTEGER, '10', null, XMLDB_NOTNULL, null, null);
        $table->add_field('usermodified', XMLDB_TYPE_INTEGER, '10', null, XMLDB_NOTNULL, null, null);

        // Adding keys to table competency_userevidence.
        $table->add_key('primary', XMLDB_KEY_PRIMARY, array('id'));

        // Adding indexes to table competency_userevidence.
        $table->add_index('userid', XMLDB_INDEX_NOTUNIQUE, array('userid'));

        // Conditionally launch create table for competency_userevidence.
        if (!$dbman->table_exists($table)) {
            $dbman->create_table($table);
        }

        // Main savepoint reached.
        upgrade_main_savepoint(true, 2016041500.64);
    }

    if ($oldversion < 2016041500.65) {

        // Define table competency_userevidencecomp to be created.
        $table = new xmldb_table('competency_userevidencecomp');

        // Adding fields to table competency_userevidencecomp.
        $table->add_field('id', XMLDB_TYPE_INTEGER, '10', null, XMLDB_NOTNULL, XMLDB_SEQUENCE, null);
        $table->add_field('userevidenceid', XMLDB_TYPE_INTEGER, '10', null, XMLDB_NOTNULL, null, null);
        $table->add_field('competencyid', XMLDB_TYPE_INTEGER, '10', null, XMLDB_NOTNULL, null, null);
        $table->add_field('timecreated', XMLDB_TYPE_INTEGER, '10', null, XMLDB_NOTNULL, null, null);
        $table->add_field('timemodified', XMLDB_TYPE_INTEGER, '10', null, XMLDB_NOTNULL, null, null);
        $table->add_field('usermodified', XMLDB_TYPE_INTEGER, '10', null, XMLDB_NOTNULL, null, null);

        // Adding keys to table competency_userevidencecomp.
        $table->add_key('primary', XMLDB_KEY_PRIMARY, array('id'));

        // Adding indexes to table competency_userevidencecomp.
        $table->add_index('userevidenceid', XMLDB_INDEX_NOTUNIQUE, array('userevidenceid'));
        $table->add_index('userevidencecompids', XMLDB_INDEX_UNIQUE, array('userevidenceid', 'competencyid'));

        // Conditionally launch create table for competency_userevidencecomp.
        if (!$dbman->table_exists($table)) {
            $dbman->create_table($table);
        }

        // Main savepoint reached.
        upgrade_main_savepoint(true, 2016041500.65);
    }

    if ($oldversion < 2016041500.66) {

        // Define table competency_modulecomp to be created.
        $table = new xmldb_table('competency_modulecomp');

        // Adding fields to table competency_modulecomp.
        $table->add_field('id', XMLDB_TYPE_INTEGER, '10', null, XMLDB_NOTNULL, XMLDB_SEQUENCE, null);
        $table->add_field('cmid', XMLDB_TYPE_INTEGER, '10', null, XMLDB_NOTNULL, null, null);
        $table->add_field('timecreated', XMLDB_TYPE_INTEGER, '10', null, XMLDB_NOTNULL, null, null);
        $table->add_field('timemodified', XMLDB_TYPE_INTEGER, '10', null, XMLDB_NOTNULL, null, null);
        $table->add_field('usermodified', XMLDB_TYPE_INTEGER, '10', null, XMLDB_NOTNULL, null, null);
        $table->add_field('sortorder', XMLDB_TYPE_INTEGER, '10', null, XMLDB_NOTNULL, null, null);
        $table->add_field('competencyid', XMLDB_TYPE_INTEGER, '10', null, XMLDB_NOTNULL, null, null);
        $table->add_field('ruleoutcome', XMLDB_TYPE_INTEGER, '2', null, XMLDB_NOTNULL, null, null);

        // Adding keys to table competency_modulecomp.
        $table->add_key('primary', XMLDB_KEY_PRIMARY, array('id'));
        $table->add_key('cmidkey', XMLDB_KEY_FOREIGN, array('cmid'), 'course_modules', array('id'));
        $table->add_key('competencyidkey', XMLDB_KEY_FOREIGN, array('competencyid'), 'competency_competency', array('id'));

        // Adding indexes to table competency_modulecomp.
        $table->add_index('cmidruleoutcome', XMLDB_INDEX_NOTUNIQUE, array('cmid', 'ruleoutcome'));
        $table->add_index('cmidcompetencyid', XMLDB_INDEX_UNIQUE, array('cmid', 'competencyid'));

        // Conditionally launch create table for competency_modulecomp.
        if (!$dbman->table_exists($table)) {
            $dbman->create_table($table);
        }

        // Main savepoint reached.
        upgrade_main_savepoint(true, 2016041500.66);
    }

=======
    if ($oldversion < 2016040700.01) {
        // Update all countries to upper case.
        $DB->execute("UPDATE {user} SET country = UPPER(country)");
        // Main savepoint reached.
        upgrade_main_savepoint(true, 2016040700.01);
    }
>>>>>>> 94a578af
    return true;
}<|MERGE_RESOLUTION|>--- conflicted
+++ resolved
@@ -1464,7 +1464,6 @@
         upgrade_main_savepoint(true, 2016030400.01);
     }
 
-<<<<<<< HEAD
     if ($oldversion < 2016041500.50) {
 
         // Define table competency to be created.
@@ -2000,13 +1999,11 @@
         upgrade_main_savepoint(true, 2016041500.66);
     }
 
-=======
-    if ($oldversion < 2016040700.01) {
+    if ($oldversion < 2016042100.00) {
         // Update all countries to upper case.
         $DB->execute("UPDATE {user} SET country = UPPER(country)");
         // Main savepoint reached.
-        upgrade_main_savepoint(true, 2016040700.01);
-    }
->>>>>>> 94a578af
+        upgrade_main_savepoint(true, 2016042100.00);
+    }
     return true;
 }