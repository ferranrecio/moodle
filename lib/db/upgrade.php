--- conflicted
+++ resolved
@@ -2508,7 +2508,6 @@
         upgrade_main_savepoint(true, 2018092800.03);
     }
 
-<<<<<<< HEAD
     if ($oldversion < 2018101700.01) {
         if (empty($CFG->keepmessagingallusersenabled)) {
             // When it is not set, $CFG->messagingallusers should be disabled by default.
@@ -2536,10 +2535,6 @@
 
     if ($oldversion < 2018101800.00) {
         // Define table 'favourite' to be created.
-=======
-    if ($oldversion < 2018101600.01) {
-        // Define table favourite to be created.
->>>>>>> 1f3c76f0
         $table = new xmldb_table('favourite');
 
         // Adding fields to table favourite.
