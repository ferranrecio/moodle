--- conflicted
+++ resolved
@@ -2699,7 +2699,6 @@
     }
 
     if ($oldversion < 2020061504.07) {
-<<<<<<< HEAD
         // Get all the external backpacks and update the sortorder column, to avoid repeated/wrong values. As sortorder was not
         // used since now, the id column will be the criteria to follow for re-ordering them with a valid value.
         $i = 1;
@@ -2709,7 +2708,10 @@
             $DB->update_record('badge_external_backpack', $record);
         }
 
-=======
+        upgrade_main_savepoint(true, 2020061504.07);
+    }
+
+    if ($oldversion < 2020061504.08) {
         // This upgrade step will update all shared events setting userid to 0.
         // Site, category, course, group and action events (except user overrides) dont belong to the user who creates them.
         $DB->execute("UPDATE {event} SET userid = 0 WHERE eventtype <> 'user' OR priority <> 0");
@@ -2718,8 +2720,7 @@
         $DB->execute("UPDATE {event_subscriptions} SET userid = 0 WHERE eventtype <> 'user'");
 
         // Main savepoint reached.
->>>>>>> 497c0165
-        upgrade_main_savepoint(true, 2020061504.07);
+        upgrade_main_savepoint(true, 2020061504.08);
     }
 
     return true;
