<?php
// This file is part of Moodle - http://moodle.org/
//
// Moodle is free software: you can redistribute it and/or modify
// it under the terms of the GNU General Public License as published by
// the Free Software Foundation, either version 3 of the License, or
// (at your option) any later version.
//
// Moodle is distributed in the hope that it will be useful,
// but WITHOUT ANY WARRANTY; without even the implied warranty of
// MERCHANTABILITY or FITNESS FOR A PARTICULAR PURPOSE.  See the
// GNU General Public License for more details.
//
// You should have received a copy of the GNU General Public License
// along with Moodle.  If not, see <http://www.gnu.org/licenses/>.

/**
 * This file keeps track of upgrades to Moodle.
 *
 * Sometimes, changes between versions involve
 * alterations to database structures and other
 * major things that may break installations.
 *
 * The upgrade function in this file will attempt
 * to perform all the necessary actions to upgrade
 * your older installation to the current version.
 *
 * If there's something it cannot do itself, it
 * will tell you what you need to do.
 *
 * The commands in here will all be database-neutral,
 * using the methods of database_manager class
 *
 * Please do not forget to use upgrade_set_timeout()
 * before any action that may take longer time to finish.
 *
 * @package   core_install
 * @category  upgrade
 * @copyright 2006 onwards Martin Dougiamas  http://dougiamas.com
 * @license   http://www.gnu.org/copyleft/gpl.html GNU GPL v3 or later
 */

defined('MOODLE_INTERNAL') || die();

/**
 * Main upgrade tasks to be executed on Moodle version bump
 *
 * This function is automatically executed after one bump in the Moodle core
 * version is detected. It's in charge of performing the required tasks
 * to raise core from the previous version to the next one.
 *
 * It's a collection of ordered blocks of code, named "upgrade steps",
 * each one performing one isolated (from the rest of steps) task. Usually
 * tasks involve creating new DB objects or performing manipulation of the
 * information for cleanup/fixup purposes.
 *
 * Each upgrade step has a fixed structure, that can be summarised as follows:
 *
 * if ($oldversion < XXXXXXXXXX.XX) {
 *     // Explanation of the update step, linking to issue in the Tracker if necessary
 *     upgrade_set_timeout(XX); // Optional for big tasks
 *     // Code to execute goes here, usually the XMLDB Editor will
 *     // help you here. See {@link http://docs.moodle.org/dev/XMLDB_editor}.
 *     upgrade_main_savepoint(true, XXXXXXXXXX.XX);
 * }
 *
 * All plugins within Moodle (modules, blocks, reports...) support the existence of
 * their own upgrade.php file, using the "Frankenstyle" component name as
 * defined at {@link http://docs.moodle.org/dev/Frankenstyle}, for example:
 *     - {@link xmldb_page_upgrade($oldversion)}. (modules don't require the plugintype ("mod_") to be used.
 *     - {@link xmldb_auth_manual_upgrade($oldversion)}.
 *     - {@link xmldb_workshopform_accumulative_upgrade($oldversion)}.
 *     - ....
 *
 * In order to keep the contents of this file reduced, it's allowed to create some helper
 * functions to be used here in the {@link upgradelib.php} file at the same directory. Note
 * that such a file must be manually included from upgrade.php, and there are some restrictions
 * about what can be used within it.
 *
 * For more information, take a look to the documentation available:
 *     - Data definition API: {@link http://docs.moodle.org/dev/Data_definition_API}
 *     - Upgrade API: {@link http://docs.moodle.org/dev/Upgrade_API}
 *
 * @param int $oldversion
 * @return bool always true
 */
function xmldb_main_upgrade($oldversion) {
    global $CFG, $DB;

    require_once($CFG->libdir.'/db/upgradelib.php'); // Core Upgrade-related functions.

    $dbman = $DB->get_manager(); // Loads ddl manager and xmldb classes.

    // Always keep this upgrade step with version being the minimum
    // allowed version to upgrade from (v3.5.0 right now).
    if ($oldversion < 2018051700) {
        // Just in case somebody hacks upgrade scripts or env, we really can not continue.
        echo("You need to upgrade to 3.5.x or higher first!\n");
        exit(1);
        // Note this savepoint is 100% unreachable, but needed to pass the upgrade checks.
        upgrade_main_savepoint(true, 2018051700);
    }

    // Automatically generated Moodle v3.5.0 release upgrade line.
    // Put any upgrade step following this.

    if ($oldversion < 2018062800.01) {
        // Add foreign key fk_user to the comments table.
        $table = new xmldb_table('comments');
        $key = new xmldb_key('fk_user', XMLDB_KEY_FOREIGN, array('userid'), 'user', array('id'));
        $dbman->add_key($table, $key);

        upgrade_main_savepoint(true, 2018062800.01);
    }

    if ($oldversion < 2018062800.02) {
        // Add composite index ix_concomitem to the table comments.
        $table = new xmldb_table('comments');
        $index = new xmldb_index('ix_concomitem', XMLDB_INDEX_NOTUNIQUE, array('contextid', 'commentarea', 'itemid'));

        if (!$dbman->index_exists($table, $index)) {
            $dbman->add_index($table, $index);
        }

        upgrade_main_savepoint(true, 2018062800.02);
    }

    if ($oldversion < 2018062800.03) {
        // Define field location to be added to event.
        $table = new xmldb_table('event');
        $field = new xmldb_field('location', XMLDB_TYPE_TEXT, null, null, null, null, null, 'priority');

        // Conditionally launch add field location.
        if (!$dbman->field_exists($table, $field)) {
            $dbman->add_field($table, $field);
        }

        // Main savepoint reached.
        upgrade_main_savepoint(true, 2018062800.03);
    }

    if ($oldversion < 2018072500.00) {
        // Find all duplicate top level categories per context.
        $duplicates = $DB->get_records_sql("SELECT qc1.*
                                              FROM {question_categories} qc1
                                              JOIN {question_categories} qc2
                                                ON qc1.contextid = qc2.contextid AND qc1.id <> qc2.id
                                             WHERE qc1.parent = 0 AND qc2.parent = 0
                                          ORDER BY qc1.contextid, qc1.id");

        // For each context, let the first top category to remain as top category and make the rest its children.
        $currentcontextid = 0;
        $chosentopid = 0;
        foreach ($duplicates as $duplicate) {
            if ($currentcontextid != $duplicate->contextid) {
                $currentcontextid = $duplicate->contextid;
                $chosentopid = $duplicate->id;
            } else {
                $DB->set_field('question_categories', 'parent', $chosentopid, ['id' => $duplicate->id]);
            }
        }

        // Main savepoint reached.
        upgrade_main_savepoint(true, 2018072500.00);
    }

    if ($oldversion < 2018073000.00) {
        // Main savepoint reached.
        if (!file_exists($CFG->dirroot . '/admin/tool/assignmentupgrade/version.php')) {
            unset_all_config_for_plugin('tool_assignmentupgrade');
        }
        upgrade_main_savepoint(true, 2018073000.00);
    }

    if ($oldversion < 2018083100.01) {
        // Remove module associated blog posts for non-existent (deleted) modules.
        $sql = "SELECT ba.contextid as modcontextid
                  FROM {blog_association} ba
                  JOIN {post} p
                       ON p.id = ba.blogid
             LEFT JOIN {context} c
                       ON c.id = ba.contextid
                 WHERE p.module = :module
                       AND c.contextlevel IS NULL
              GROUP BY ba.contextid";
        if ($deletedmodules = $DB->get_records_sql($sql, array('module' => 'blog'))) {
            foreach ($deletedmodules as $module) {
                $assocblogids = $DB->get_fieldset_select('blog_association', 'blogid',
                    'contextid = :contextid', ['contextid' => $module->modcontextid]);
                list($sql, $params) = $DB->get_in_or_equal($assocblogids, SQL_PARAMS_NAMED);

                $DB->delete_records_select('tag_instance', "itemid $sql", $params);
                $DB->delete_records_select('post', "id $sql AND module = :module",
                    array_merge($params, ['module' => 'blog']));
                $DB->delete_records('blog_association', ['contextid' => $module->modcontextid]);
            }
        }

        // Main savepoint reached.
        upgrade_main_savepoint(true, 2018083100.01);
    }

    if ($oldversion < 2018091200.00) {
        if (!file_exists($CFG->dirroot . '/cache/stores/memcache/settings.php')) {
            unset_all_config_for_plugin('cachestore_memcache');
        }

        upgrade_main_savepoint(true, 2018091200.00);
    }

    if ($oldversion < 2018091700.01) {
        // Remove unused setting.
        unset_config('messaginghidereadnotifications');

        // Main savepoint reached.
        upgrade_main_savepoint(true, 2018091700.01);
    }

    // Add idnumber fields to question and question_category tables.
    // This is done in four parts to aid error recovery during upgrade, should that occur.
    if ($oldversion < 2018092100.01) {
        $table = new xmldb_table('question');
        $field = new xmldb_field('idnumber', XMLDB_TYPE_CHAR, '100', null, null, null, null, 'modifiedby');
        if (!$dbman->field_exists($table, $field)) {
            $dbman->add_field($table, $field);
        }
        upgrade_main_savepoint(true, 2018092100.01);
    }

    if ($oldversion < 2018092100.02) {
        $table = new xmldb_table('question');
        $index = new xmldb_index('categoryidnumber', XMLDB_INDEX_UNIQUE, array('category', 'idnumber'));
        if (!$dbman->index_exists($table, $index)) {
            $dbman->add_index($table, $index);
        }
        upgrade_main_savepoint(true, 2018092100.02);
    }

    if ($oldversion < 2018092100.03) {
        $table = new xmldb_table('question_categories');
        $field = new xmldb_field('idnumber', XMLDB_TYPE_CHAR, '100', null, null, null, null, 'sortorder');
        if (!$dbman->field_exists($table, $field)) {
            $dbman->add_field($table, $field);
        }
        upgrade_main_savepoint(true, 2018092100.03);
    }

    if ($oldversion < 2018092100.04) {
        $table = new xmldb_table('question_categories');
        $index = new xmldb_index('contextididnumber', XMLDB_INDEX_UNIQUE, array('contextid', 'idnumber'));
        if (!$dbman->index_exists($table, $index)) {
            $dbman->add_index($table, $index);
        }
        // Main savepoint reached.
        upgrade_main_savepoint(true, 2018092100.04);
    }

    if ($oldversion < 2018092800.00) {
        // Alter the table 'message_contacts'.
        $table = new xmldb_table('message_contacts');

        // Remove index so we can alter the fields.
        $index = new xmldb_index('userid-contactid', XMLDB_INDEX_UNIQUE, ['userid', 'contactid']);
        if ($dbman->index_exists($table, $index)) {
            $dbman->drop_index($table, $index);
        }

        // Remove defaults of '0' from the 'userid' and 'contactid' fields.
        $field = new xmldb_field('userid', XMLDB_TYPE_INTEGER, '10', null, XMLDB_NOTNULL, null, null, 'id');
        $dbman->change_field_default($table, $field);

        $field = new xmldb_field('contactid', XMLDB_TYPE_INTEGER, '10', null, XMLDB_NOTNULL, null, null, 'userid');
        $dbman->change_field_default($table, $field);

        // Add the missing FKs that will now be added to new installs.
        $key = new xmldb_key('userid', XMLDB_KEY_FOREIGN, ['userid'], 'user', ['id']);
        $dbman->add_key($table, $key);

        $key = new xmldb_key('contactid', XMLDB_KEY_FOREIGN, ['contactid'], 'user', ['id']);
        $dbman->add_key($table, $key);

        // Re-add the index.
        if (!$dbman->index_exists($table, $index)) {
            $dbman->add_index($table, $index);
        }

        // Add the field 'timecreated'. Allow null, since existing records won't have an accurate value we can use.
        $field = new xmldb_field('timecreated', XMLDB_TYPE_INTEGER, '10', null, null, null, null, 'blocked');
        if (!$dbman->field_exists($table, $field)) {
            $dbman->add_field($table, $field);
        }

        // Create new 'message_contact_requests' table.
        $table = new xmldb_table('message_contact_requests');
        $table->add_field('id', XMLDB_TYPE_INTEGER, '10', null, XMLDB_NOTNULL, XMLDB_SEQUENCE, null, null);
        $table->add_field('userid', XMLDB_TYPE_INTEGER, '10', null, XMLDB_NOTNULL, null, null, 'id');
        $table->add_field('requesteduserid', XMLDB_TYPE_INTEGER, '10', null, XMLDB_NOTNULL, null, null, 'userid');
        $table->add_field('timecreated', XMLDB_TYPE_INTEGER, '10', null, XMLDB_NOTNULL, null, null, 'requesteduserid');

        $table->add_key('primary', XMLDB_KEY_PRIMARY, ['id'], null, null);
        $table->add_key('userid', XMLDB_KEY_FOREIGN, ['userid'], 'user', ['id']);
        $table->add_key('requesteduserid', XMLDB_KEY_FOREIGN, ['requesteduserid'], 'user', ['id']);

        $table->add_index('userid-requesteduserid', XMLDB_INDEX_UNIQUE, ['userid', 'requesteduserid']);

        if (!$dbman->table_exists($table)) {
            $dbman->create_table($table);
        }

        // Create new 'message_users_blocked' table.
        $table = new xmldb_table('message_users_blocked');
        $table->add_field('id', XMLDB_TYPE_INTEGER, '10', null, XMLDB_NOTNULL, XMLDB_SEQUENCE, null, null);
        $table->add_field('userid', XMLDB_TYPE_INTEGER, '10', null, XMLDB_NOTNULL, null, null, 'id');
        $table->add_field('blockeduserid', XMLDB_TYPE_INTEGER, '10', null, XMLDB_NOTNULL, null, null, 'userid');
        // Allow NULLs in the 'timecreated' field because we will be moving existing data here that has no timestamp.
        $table->add_field('timecreated', XMLDB_TYPE_INTEGER, '10', null, null, null, null, 'blockeduserid');

        $table->add_key('primary', XMLDB_KEY_PRIMARY, ['id'], null, null);
        $table->add_key('userid', XMLDB_KEY_FOREIGN, ['userid'], 'user', ['id']);
        $table->add_key('blockeduserid', XMLDB_KEY_FOREIGN, ['blockeduserid'], 'user', ['id']);

        $table->add_index('userid-blockeduserid', XMLDB_INDEX_UNIQUE, ['userid', 'blockeduserid']);

        if (!$dbman->table_exists($table)) {
            $dbman->create_table($table);
        }

        upgrade_main_savepoint(true, 2018092800.00);
    }

    if ($oldversion < 2018092800.01) {
        // Move all the 'blocked' contacts to the new table 'message_users_blocked'.
        $updatesql = "INSERT INTO {message_users_blocked} (userid, blockeduserid, timecreated)
                           SELECT userid, contactid, null as timecreated
                             FROM {message_contacts}
                            WHERE blocked = :blocked";
        $DB->execute($updatesql, ['blocked' => 1]);

        // Removed the 'blocked' column from 'message_contacts'.
        $table = new xmldb_table('message_contacts');
        $field = new xmldb_field('blocked');
        $dbman->drop_field($table, $field);

        upgrade_main_savepoint(true, 2018092800.01);
    }

    if ($oldversion < 2018092800.02) {
        // Delete any contacts that are not mutual (meaning they both haven't added each other).
        do {
            $sql = "SELECT c1.id
                      FROM {message_contacts} c1
                 LEFT JOIN {message_contacts} c2
                        ON c1.userid = c2.contactid
                       AND c1.contactid = c2.userid
                     WHERE c2.id IS NULL";
            if ($contacts = $DB->get_records_sql($sql, null, 0, 1000)) {
                list($insql, $inparams) = $DB->get_in_or_equal(array_keys($contacts));
                $DB->delete_records_select('message_contacts', "id $insql", $inparams);
            }
        } while ($contacts);

        upgrade_main_savepoint(true, 2018092800.02);
    }

    if ($oldversion < 2018092800.03) {
        // Remove any duplicate rows - from now on adding contacts just requires 1 row.
        // The person who made the contact request (userid) and the person who approved
        // it (contactid). Upgrade the table so that the first person to add the contact
        // was the one who made the request.
        $sql = "SELECT c1.id
                  FROM {message_contacts} c1
            INNER JOIN {message_contacts} c2
                    ON c1.userid = c2.contactid
                   AND c1.contactid = c2.userid
                 WHERE c1.id > c2.id";
        if ($contacts = $DB->get_records_sql($sql)) {
            list($insql, $inparams) = $DB->get_in_or_equal(array_keys($contacts));
            $DB->delete_records_select('message_contacts', "id $insql", $inparams);
        }

        upgrade_main_savepoint(true, 2018092800.03);
    }

    if ($oldversion < 2018101700.01) {
        if (empty($CFG->keepmessagingallusersenabled)) {
            // When it is not set, $CFG->messagingallusers should be disabled by default.
            // When $CFG->messagingallusers = false, the default user preference is MESSAGE_PRIVACY_COURSEMEMBER
            // (contacted by users sharing a course).
            set_config('messagingallusers', false);
        } else {
            // When $CFG->keepmessagingallusersenabled is set to true, $CFG->messagingallusers is set to true.
            set_config('messagingallusers', true);

            // When $CFG->messagingallusers = true, the default user preference is MESSAGE_PRIVACY_SITE
            // (contacted by all users site). So we need to set existing values from 0 (MESSAGE_PRIVACY_COURSEMEMBER)
            // to 2 (MESSAGE_PRIVACY_SITE).
            $DB->set_field(
                'user_preferences',
                'value',
                \core_message\api::MESSAGE_PRIVACY_SITE,
                array('name' => 'message_blocknoncontacts', 'value' => 0)
            );
        }

        // Main savepoint reached.
        upgrade_main_savepoint(true, 2018101700.01);
    }

    if ($oldversion < 2018101800.00) {
        // Define table 'favourite' to be created.
        $table = new xmldb_table('favourite');

        // Adding fields to table favourite.
        $table->add_field('id', XMLDB_TYPE_INTEGER, '10', null, XMLDB_NOTNULL, XMLDB_SEQUENCE, null);
        $table->add_field('component', XMLDB_TYPE_CHAR, '100', null, XMLDB_NOTNULL, null, null);
        $table->add_field('itemtype', XMLDB_TYPE_CHAR, '100', null, XMLDB_NOTNULL, null, null);
        $table->add_field('itemid', XMLDB_TYPE_INTEGER, '10', null, XMLDB_NOTNULL, null, null);
        $table->add_field('contextid', XMLDB_TYPE_INTEGER, '10', null, XMLDB_NOTNULL, null, null);
        $table->add_field('userid', XMLDB_TYPE_INTEGER, '10', null, XMLDB_NOTNULL, null, null);
        $table->add_field('ordering', XMLDB_TYPE_INTEGER, '10', null, null, null, null);
        $table->add_field('timecreated', XMLDB_TYPE_INTEGER, '10', null, XMLDB_NOTNULL, null, null);
        $table->add_field('timemodified', XMLDB_TYPE_INTEGER, '10', null, XMLDB_NOTNULL, null, null);

        // Adding keys to table favourite.
        $table->add_key('primary', XMLDB_KEY_PRIMARY, ['id']);
        $table->add_key('contextid', XMLDB_KEY_FOREIGN, ['contextid'], 'context', ['id']);
        $table->add_key('userid', XMLDB_KEY_FOREIGN, ['userid'], 'user', ['id']);

        // Adding indexes to table favourite.
        $table->add_index('uniqueuserfavouriteitem', XMLDB_INDEX_UNIQUE, ['component', 'itemtype', 'itemid', 'contextid', 'userid']);

        // Conditionally launch create table for favourite.
        if (!$dbman->table_exists($table)) {
            $dbman->create_table($table);
        }

        // Main savepoint reached.
        upgrade_main_savepoint(true, 2018101800.00);
    }

    if ($oldversion < 2018102200.00) {
        // Add field 'type' to 'message_conversations'.
        $table = new xmldb_table('message_conversations');
        $field = new xmldb_field('type', XMLDB_TYPE_INTEGER, '10', null, XMLDB_NOTNULL, null, 1, 'id');
        if (!$dbman->field_exists($table, $field)) {
            $dbman->add_field($table, $field);
        }

        // Add field 'name' to 'message_conversations'.
        $field = new xmldb_field('name', XMLDB_TYPE_CHAR, '255', null, null, null, null, 'type');
        if (!$dbman->field_exists($table, $field)) {
            $dbman->add_field($table, $field);
        }

        // Conditionally launch add index 'type'.
        $index = new xmldb_index('type', XMLDB_INDEX_NOTUNIQUE, ['type']);
        if (!$dbman->index_exists($table, $index)) {
            $dbman->add_index($table, $index);
        }

        // Define table 'message_conversations' to be updated.
        $table = new xmldb_table('message_conversations');

        // Remove the unique 'convhash' index, change to null and add a new non unique index.
        $index = new xmldb_index('convhash', XMLDB_INDEX_UNIQUE, ['convhash']);
        if ($dbman->index_exists($table, $index)) {
            $dbman->drop_index($table, $index);
        }

        $field = new xmldb_field('convhash', XMLDB_TYPE_CHAR, '40', null, null, null, null, 'name');
        $dbman->change_field_notnull($table, $field);

        $index = new xmldb_index('convhash', XMLDB_INDEX_NOTUNIQUE, ['convhash']);
        if (!$dbman->index_exists($table, $index)) {
            $dbman->add_index($table, $index);
        }

        upgrade_main_savepoint(true, 2018102200.00);
    }

    if ($oldversion < 2018102300.02) {
        // Alter 'message_conversations' table to support groups.
        $table = new xmldb_table('message_conversations');
        $field = new xmldb_field('component', XMLDB_TYPE_CHAR, '100', null, null, null, null, 'convhash');
        if (!$dbman->field_exists($table, $field)) {
            $dbman->add_field($table, $field);
        }

        $field = new xmldb_field('itemtype', XMLDB_TYPE_CHAR, '100', null, null, null, null, 'component');
        if (!$dbman->field_exists($table, $field)) {
            $dbman->add_field($table, $field);
        }

        $field = new xmldb_field('itemid', XMLDB_TYPE_INTEGER, '10', null, null, null, null, 'itemtype');
        if (!$dbman->field_exists($table, $field)) {
            $dbman->add_field($table, $field);
        }

        $field = new xmldb_field('contextid', XMLDB_TYPE_INTEGER, '10', null, null, null, null, 'itemid');
        if (!$dbman->field_exists($table, $field)) {
            $dbman->add_field($table, $field);
        }

        $field = new xmldb_field('enabled', XMLDB_TYPE_INTEGER, '1', null, XMLDB_NOTNULL, null, 0, 'contextid');
        if (!$dbman->field_exists($table, $field)) {
            $dbman->add_field($table, $field);
        }

        $field = new xmldb_field('timemodified', XMLDB_TYPE_INTEGER, '10', null, null, null, null, 'enabled');
        if (!$dbman->field_exists($table, $field)) {
            $dbman->add_field($table, $field);
        }

        // Add key.
        $key = new xmldb_key('contextid', XMLDB_KEY_FOREIGN, ['contextid'], 'context', ['id']);
        $dbman->add_key($table, $key);

        // Add index.
        $index = new xmldb_index('component-itemtype-itemid-contextid', XMLDB_INDEX_NOTUNIQUE, ['component', 'itemtype',
            'itemid', 'contextid']);
        if (!$dbman->index_exists($table, $index)) {
            $dbman->add_index($table, $index);
        }

        upgrade_main_savepoint(true, 2018102300.02);
    }

    if ($oldversion < 2018102900.00) {
        // Define field predictionsprocessor to be added to analytics_models.
        $table = new xmldb_table('analytics_models');
        $field = new xmldb_field('predictionsprocessor', XMLDB_TYPE_CHAR, '255', null, null, null, null, 'timesplitting');

        // Conditionally launch add field predictionsprocessor.
        if (!$dbman->field_exists($table, $field)) {
            $dbman->add_field($table, $field);
        }

        // Main savepoint reached.
        upgrade_main_savepoint(true, 2018102900.00);
    }

    if ($oldversion < 2018110500.01) {
        // Define fields to be added to the 'badge' table.
        $tablebadge = new xmldb_table('badge');
        $fieldversion = new xmldb_field('version', XMLDB_TYPE_CHAR, '255', null, null, null, null, 'nextcron');
        $fieldlanguage = new xmldb_field('language', XMLDB_TYPE_CHAR, '255', null, null, null, null, 'version');
        $fieldimageauthorname = new xmldb_field('imageauthorname', XMLDB_TYPE_CHAR, '255', null, null, null, null, 'language');
        $fieldimageauthoremail = new xmldb_field('imageauthoremail', XMLDB_TYPE_CHAR, '255', null, null,
            null, null, 'imageauthorname');
        $fieldimageauthorurl = new xmldb_field('imageauthorurl', XMLDB_TYPE_CHAR, '255', null, null,
            null, null, 'imageauthoremail');
        $fieldimagecaption = new xmldb_field('imagecaption', XMLDB_TYPE_TEXT, null, null, null, null, null, 'imageauthorurl');

        if (!$dbman->field_exists($tablebadge, $fieldversion)) {
            $dbman->add_field($tablebadge, $fieldversion);
        }
        if (!$dbman->field_exists($tablebadge, $fieldlanguage)) {
            $dbman->add_field($tablebadge, $fieldlanguage);
        }
        if (!$dbman->field_exists($tablebadge, $fieldimageauthorname)) {
            $dbman->add_field($tablebadge, $fieldimageauthorname);
        }
        if (!$dbman->field_exists($tablebadge, $fieldimageauthoremail)) {
            $dbman->add_field($tablebadge, $fieldimageauthoremail);
        }
        if (!$dbman->field_exists($tablebadge, $fieldimageauthorurl)) {
            $dbman->add_field($tablebadge, $fieldimageauthorurl);
        }
        if (!$dbman->field_exists($tablebadge, $fieldimagecaption)) {
            $dbman->add_field($tablebadge, $fieldimagecaption);
        }

        // Define table badge_endorsement to be created.
        $table = new xmldb_table('badge_endorsement');

        // Adding fields to table badge_endorsement.
        $table->add_field('id', XMLDB_TYPE_INTEGER, '10', null, XMLDB_NOTNULL, XMLDB_SEQUENCE, null);
        $table->add_field('badgeid', XMLDB_TYPE_INTEGER, '10', null, XMLDB_NOTNULL, null, '0');
        $table->add_field('issuername', XMLDB_TYPE_CHAR, '255', null, XMLDB_NOTNULL, null, null);
        $table->add_field('issuerurl', XMLDB_TYPE_CHAR, '255', null, XMLDB_NOTNULL, null, null);
        $table->add_field('issueremail', XMLDB_TYPE_CHAR, '255', null, XMLDB_NOTNULL, null, null);
        $table->add_field('claimid', XMLDB_TYPE_CHAR, '255', null, null, null, null);
        $table->add_field('claimcomment', XMLDB_TYPE_TEXT, null, null, null, null, null);
        $table->add_field('dateissued', XMLDB_TYPE_INTEGER, '10', null, XMLDB_NOTNULL, null, '0');

        // Adding keys to table badge_endorsement.
        $table->add_key('primary', XMLDB_KEY_PRIMARY, ['id']);
        $table->add_key('endorsementbadge', XMLDB_KEY_FOREIGN, ['badgeid'], 'badge', ['id']);

        // Conditionally launch create table for badge_endorsement.
        if (!$dbman->table_exists($table)) {
            $dbman->create_table($table);
        }

        // Define table badge_related to be created.
        $table = new xmldb_table('badge_related');

        // Adding fields to table badge_related.
        $table->add_field('id', XMLDB_TYPE_INTEGER, '10', null, XMLDB_NOTNULL, XMLDB_SEQUENCE, null);
        $table->add_field('badgeid', XMLDB_TYPE_INTEGER, '10', null, XMLDB_NOTNULL, null, '0');
        $table->add_field('relatedbadgeid', XMLDB_TYPE_INTEGER, '10', null, null, null, null);

        // Adding keys to table badge_related.
        $table->add_key('primary', XMLDB_KEY_PRIMARY, ['id']);
        $table->add_key('badgeid', XMLDB_KEY_FOREIGN, ['badgeid'], 'badge', ['id']);
        $table->add_key('relatedbadgeid', XMLDB_KEY_FOREIGN, ['relatedbadgeid'], 'badge', ['id']);
        $table->add_key('badgeid-relatedbadgeid', XMLDB_KEY_UNIQUE, ['badgeid', 'relatedbadgeid']);

        // Conditionally launch create table for badge_related.
        if (!$dbman->table_exists($table)) {
            $dbman->create_table($table);
        }

        // Define table badge_competencies to be created.
        $table = new xmldb_table('badge_competencies');

        // Adding fields to table badge_competencies.
        $table->add_field('id', XMLDB_TYPE_INTEGER, '10', null, XMLDB_NOTNULL, XMLDB_SEQUENCE, null);
        $table->add_field('badgeid', XMLDB_TYPE_INTEGER, '10', null, XMLDB_NOTNULL, null, '0');
        $table->add_field('targetname', XMLDB_TYPE_CHAR, '255', null, XMLDB_NOTNULL, null, null);
        $table->add_field('targeturl', XMLDB_TYPE_CHAR, '255', null, XMLDB_NOTNULL, null, null);
        $table->add_field('targetdescription', XMLDB_TYPE_TEXT, null, null, null, null, null);
        $table->add_field('targetframework', XMLDB_TYPE_CHAR, '255', null, null, null, null);
        $table->add_field('targetcode', XMLDB_TYPE_CHAR, '255', null, null, null, null);

        // Adding keys to table badge_competencies.
        $table->add_key('primary', XMLDB_KEY_PRIMARY, ['id']);
        $table->add_key('competenciesbadge', XMLDB_KEY_FOREIGN, ['badgeid'], 'badge', ['id']);

        // Conditionally launch create table for badge_competencies.
        if (!$dbman->table_exists($table)) {
            $dbman->create_table($table);
        }

        // Main savepoint reached.
        upgrade_main_savepoint(true, 2018110500.01);
    }

    if ($oldversion < 2018110700.01) {
        // This config setting added and then removed.
        unset_config('showcourseimages', 'moodlecourse');

        // Main savepoint reached.
        upgrade_main_savepoint(true, 2018110700.01);
    }

    if ($oldversion < 2018111301.00) {
        // Define field locked to be added to context.
        $table = new xmldb_table('context');
        $field = new xmldb_field('locked', XMLDB_TYPE_INTEGER, '2', null, XMLDB_NOTNULL, null, '0', 'depth');

        // Conditionally launch add field locked.
        if (!$dbman->field_exists($table, $field)) {
            $dbman->add_field($table, $field);
        }

        // Define field locked to be added to context_temp.
        $table = new xmldb_table('context_temp');
        $field = new xmldb_field('locked', XMLDB_TYPE_INTEGER, '2', null, XMLDB_NOTNULL, null, '0', 'depth');

        // Conditionally launch add field locked.
        if (!$dbman->field_exists($table, $field)) {
            $dbman->add_field($table, $field);
        }

        // Note: This change also requires a bump in is_major_upgrade_required.
        upgrade_main_savepoint(true, 2018111301.00);
    }

    if ($oldversion < 2018111900.00) {
        // Update favourited courses, so they are saved in the particular course context instead of the system.
        $favouritedcourses = $DB->get_records('favourite', ['component' => 'core_course', 'itemtype' => 'courses']);

        foreach ($favouritedcourses as $fc) {
            $coursecontext = \context_course::instance($fc->itemid);
            $fc->contextid = $coursecontext->id;
            $DB->update_record('favourite', $fc);
        }

        upgrade_main_savepoint(true, 2018111900.00);
    }

    if ($oldversion < 2018111900.01) {
        // Define table oauth2_access_token to be created.
        $table = new xmldb_table('oauth2_access_token');

        // Adding fields to table oauth2_access_token.
        $table->add_field('id', XMLDB_TYPE_INTEGER, '10', null, XMLDB_NOTNULL, XMLDB_SEQUENCE, null);
        $table->add_field('timecreated', XMLDB_TYPE_INTEGER, '10', null, XMLDB_NOTNULL, null, null);
        $table->add_field('timemodified', XMLDB_TYPE_INTEGER, '10', null, XMLDB_NOTNULL, null, null);
        $table->add_field('usermodified', XMLDB_TYPE_INTEGER, '10', null, XMLDB_NOTNULL, null, null);
        $table->add_field('issuerid', XMLDB_TYPE_INTEGER, '10', null, XMLDB_NOTNULL, null, null);
        $table->add_field('token', XMLDB_TYPE_TEXT, null, null, XMLDB_NOTNULL, null, null);
        $table->add_field('expires', XMLDB_TYPE_INTEGER, '10', null, XMLDB_NOTNULL, null, null);
        $table->add_field('scope', XMLDB_TYPE_TEXT, null, null, XMLDB_NOTNULL, null, null);

        // Adding keys to table oauth2_access_token.
        $table->add_key('primary', XMLDB_KEY_PRIMARY, ['id']);
        $table->add_key('issueridkey', XMLDB_KEY_FOREIGN_UNIQUE, ['issuerid'], 'oauth2_issuer', ['id']);

        // Conditionally launch create table for oauth2_access_token.
        if (!$dbman->table_exists($table)) {
            $dbman->create_table($table);
        }

        // Main savepoint reached.
        upgrade_main_savepoint(true, 2018111900.01);
    }

    if ($oldversion < 2018112000.00) {
        // Update favourited conversations, so they are saved in the proper context instead of the system.
        $sql = "SELECT f.*, mc.contextid as conversationctx
                  FROM {favourite} f
                  JOIN {message_conversations} mc
                    ON mc.id = f.itemid";
        $favouritedconversations = $DB->get_records_sql($sql);
        foreach ($favouritedconversations as $fc) {
            if (empty($fc->conversationctx)) {
                $conversationidctx = \context_user::instance($fc->userid)->id;
            } else {
                $conversationidctx = $fc->conversationctx;
            }

            $DB->set_field('favourite', 'contextid', $conversationidctx, ['id' => $fc->id]);
        }

        upgrade_main_savepoint(true, 2018112000.00);
    }

    // Automatically generated Moodle v3.6.0 release upgrade line.
    // Put any upgrade step following this.

    if ($oldversion < 2018120300.01) {
        // Update the FB logo URL.
        $oldurl = 'https://facebookbrand.com/wp-content/themes/fb-branding/prj-fb-branding/assets/images/fb-art.png';
        $newurl = 'https://facebookbrand.com/wp-content/uploads/2016/05/flogo_rgb_hex-brc-site-250.png';

        $updatesql = "UPDATE {oauth2_issuer}
                         SET image = :newimage
                       WHERE " . $DB->sql_compare_text('image', 100). " = :oldimage";
        $params = [
            'newimage' => $newurl,
            'oldimage' => $oldurl
        ];
        $DB->execute($updatesql, $params);

        upgrade_main_savepoint(true, 2018120300.01);
    }

    if ($oldversion < 2018120300.02) {
        // Set all individual conversations to enabled.
        $updatesql = "UPDATE {message_conversations}
                         SET enabled = :enabled
                       WHERE type = :type";
        $DB->execute($updatesql, ['enabled' => 1, 'type' => 1]);

        upgrade_main_savepoint(true, 2018120300.02);
    }

    if ($oldversion < 2018120301.02) {
        upgrade_delete_orphaned_file_records();
        upgrade_main_savepoint(true, 2018120301.02);
    }

    if ($oldversion < 2019011500.00) {
        // Define table task_log to be created.
        $table = new xmldb_table('task_log');

        // Adding fields to table task_log.
        $table->add_field('id', XMLDB_TYPE_INTEGER, '10', null, XMLDB_NOTNULL, XMLDB_SEQUENCE, null);
        $table->add_field('type', XMLDB_TYPE_INTEGER, '4', null, XMLDB_NOTNULL, null, null);
        $table->add_field('component', XMLDB_TYPE_CHAR, '255', null, XMLDB_NOTNULL, null, null);
        $table->add_field('classname', XMLDB_TYPE_CHAR, '255', null, XMLDB_NOTNULL, null, null);
        $table->add_field('userid', XMLDB_TYPE_INTEGER, '10', null, XMLDB_NOTNULL, null, null);
        $table->add_field('timestart', XMLDB_TYPE_NUMBER, '20, 10', null, XMLDB_NOTNULL, null, null);
        $table->add_field('timeend', XMLDB_TYPE_NUMBER, '20, 10', null, XMLDB_NOTNULL, null, null);
        $table->add_field('dbreads', XMLDB_TYPE_INTEGER, '10', null, XMLDB_NOTNULL, null, null);
        $table->add_field('dbwrites', XMLDB_TYPE_INTEGER, '10', null, XMLDB_NOTNULL, null, null);
        $table->add_field('result', XMLDB_TYPE_INTEGER, '2', null, XMLDB_NOTNULL, null, null);

        // Adding keys to table task_log.
        $table->add_key('primary', XMLDB_KEY_PRIMARY, ['id']);

        // Adding indexes to table task_log.
        $table->add_index('classname', XMLDB_INDEX_NOTUNIQUE, ['classname']);
        $table->add_index('timestart', XMLDB_INDEX_NOTUNIQUE, ['timestart']);

        // Conditionally launch create table for task_log.
        if (!$dbman->table_exists($table)) {
            $dbman->create_table($table);
        }

        // Main savepoint reached.
        upgrade_main_savepoint(true, 2019011500.00);
    }

    if ($oldversion < 2019011501.00) {
        // Define field output to be added to task_log.
        $table = new xmldb_table('task_log');
        $field = new xmldb_field('output', XMLDB_TYPE_TEXT, null, null, XMLDB_NOTNULL, null, null, 'result');

        // Conditionally launch add field output.
        if (!$dbman->field_exists($table, $field)) {
            $dbman->add_field($table, $field);
        }

        // Main savepoint reached.
        upgrade_main_savepoint(true, 2019011501.00);
    }

    if ($oldversion < 2019011801.00) {

        // Define table customfield_category to be created.
        $table = new xmldb_table('customfield_category');

        // Adding fields to table customfield_category.
        $table->add_field('id', XMLDB_TYPE_INTEGER, '10', null, XMLDB_NOTNULL, XMLDB_SEQUENCE, null);
        $table->add_field('name', XMLDB_TYPE_CHAR, '400', null, XMLDB_NOTNULL, null, null);
        $table->add_field('description', XMLDB_TYPE_TEXT, null, null, null, null, null);
        $table->add_field('descriptionformat', XMLDB_TYPE_INTEGER, '10', null, null, null, null);
        $table->add_field('sortorder', XMLDB_TYPE_INTEGER, '10', null, null, null, null);
        $table->add_field('timecreated', XMLDB_TYPE_INTEGER, '10', null, XMLDB_NOTNULL, null, null);
        $table->add_field('timemodified', XMLDB_TYPE_INTEGER, '10', null, XMLDB_NOTNULL, null, null);
        $table->add_field('component', XMLDB_TYPE_CHAR, '100', null, XMLDB_NOTNULL, null, null);
        $table->add_field('area', XMLDB_TYPE_CHAR, '100', null, XMLDB_NOTNULL, null, null);
        $table->add_field('itemid', XMLDB_TYPE_INTEGER, '10', null, XMLDB_NOTNULL, null, '0');
        $table->add_field('contextid', XMLDB_TYPE_INTEGER, '10', null, null, null, null);

        // Adding keys to table customfield_category.
        $table->add_key('primary', XMLDB_KEY_PRIMARY, ['id']);
        $table->add_key('contextid', XMLDB_KEY_FOREIGN, ['contextid'], 'context', ['id']);

        // Adding indexes to table customfield_category.
        $table->add_index('component_area_itemid', XMLDB_INDEX_NOTUNIQUE, ['component', 'area', 'itemid', 'sortorder']);

        // Conditionally launch create table for customfield_category.
        if (!$dbman->table_exists($table)) {
            $dbman->create_table($table);
        }

        // Define table customfield_field to be created.
        $table = new xmldb_table('customfield_field');

        // Adding fields to table customfield_field.
        $table->add_field('id', XMLDB_TYPE_INTEGER, '10', null, XMLDB_NOTNULL, XMLDB_SEQUENCE, null);
        $table->add_field('shortname', XMLDB_TYPE_CHAR, '100', null, XMLDB_NOTNULL, null, null);
        $table->add_field('name', XMLDB_TYPE_CHAR, '400', null, XMLDB_NOTNULL, null, null);
        $table->add_field('type', XMLDB_TYPE_CHAR, '100', null, XMLDB_NOTNULL, null, null);
        $table->add_field('description', XMLDB_TYPE_TEXT, null, null, null, null, null);
        $table->add_field('descriptionformat', XMLDB_TYPE_INTEGER, '10', null, null, null, null);
        $table->add_field('sortorder', XMLDB_TYPE_INTEGER, '10', null, null, null, null);
        $table->add_field('categoryid', XMLDB_TYPE_INTEGER, '10', null, null, null, null);
        $table->add_field('configdata', XMLDB_TYPE_TEXT, null, null, null, null, null);
        $table->add_field('timecreated', XMLDB_TYPE_INTEGER, '10', null, XMLDB_NOTNULL, null, null);
        $table->add_field('timemodified', XMLDB_TYPE_INTEGER, '10', null, XMLDB_NOTNULL, null, null);

        // Adding keys to table customfield_field.
        $table->add_key('primary', XMLDB_KEY_PRIMARY, ['id']);
        $table->add_key('categoryid', XMLDB_KEY_FOREIGN, ['categoryid'], 'customfield_category', ['id']);

        // Adding indexes to table customfield_field.
        $table->add_index('categoryid_sortorder', XMLDB_INDEX_NOTUNIQUE, ['categoryid', 'sortorder']);

        // Conditionally launch create table for customfield_field.
        if (!$dbman->table_exists($table)) {
            $dbman->create_table($table);
        }

        // Define table customfield_data to be created.
        $table = new xmldb_table('customfield_data');

        // Adding fields to table customfield_data.
        $table->add_field('id', XMLDB_TYPE_INTEGER, '10', null, XMLDB_NOTNULL, XMLDB_SEQUENCE, null);
        $table->add_field('fieldid', XMLDB_TYPE_INTEGER, '10', null, XMLDB_NOTNULL, null, null);
        $table->add_field('instanceid', XMLDB_TYPE_INTEGER, '10', null, XMLDB_NOTNULL, null, null);
        $table->add_field('intvalue', XMLDB_TYPE_INTEGER, '10', null, null, null, null);
        $table->add_field('decvalue', XMLDB_TYPE_NUMBER, '10, 5', null, null, null, null);
        $table->add_field('shortcharvalue', XMLDB_TYPE_CHAR, '255', null, null, null, null);
        $table->add_field('charvalue', XMLDB_TYPE_CHAR, '1333', null, null, null, null);
        $table->add_field('value', XMLDB_TYPE_TEXT, null, null, XMLDB_NOTNULL, null, null);
        $table->add_field('valueformat', XMLDB_TYPE_INTEGER, '10', null, XMLDB_NOTNULL, null, null);
        $table->add_field('timecreated', XMLDB_TYPE_INTEGER, '10', null, XMLDB_NOTNULL, null, null);
        $table->add_field('timemodified', XMLDB_TYPE_INTEGER, '10', null, XMLDB_NOTNULL, null, null);
        $table->add_field('contextid', XMLDB_TYPE_INTEGER, '10', null, null, null, null);

        // Adding keys to table customfield_data.
        $table->add_key('primary', XMLDB_KEY_PRIMARY, ['id']);
        $table->add_key('fieldid', XMLDB_KEY_FOREIGN, ['fieldid'], 'customfield_field', ['id']);
        $table->add_key('contextid', XMLDB_KEY_FOREIGN, ['contextid'], 'context', ['id']);

        // Adding indexes to table customfield_data.
        $table->add_index('instanceid-fieldid', XMLDB_INDEX_UNIQUE, ['instanceid', 'fieldid']);
        $table->add_index('fieldid-intvalue', XMLDB_INDEX_NOTUNIQUE, ['fieldid', 'intvalue']);
        $table->add_index('fieldid-shortcharvalue', XMLDB_INDEX_NOTUNIQUE, ['fieldid', 'shortcharvalue']);
        $table->add_index('fieldid-decvalue', XMLDB_INDEX_NOTUNIQUE, ['fieldid', 'decvalue']);

        // Conditionally launch create table for customfield_data.
        if (!$dbman->table_exists($table)) {
            $dbman->create_table($table);
        }

        upgrade_main_savepoint(true, 2019011801.00);
    }

    if ($oldversion < 2019011801.01) {

        // Delete all files that have been used in sections, which are already deleted.
        $sql = "SELECT DISTINCT f.itemid as sectionid, f.contextid
                  FROM {files} f
             LEFT JOIN {course_sections} s ON f.itemid = s.id
                 WHERE f.component = :component AND f.filearea = :filearea AND s.id IS NULL ";

        $params = [
            'component' => 'course',
            'filearea' => 'section'
        ];

        $stalefiles = $DB->get_recordset_sql($sql, $params);

        $fs = get_file_storage();
        foreach ($stalefiles as $stalefile) {
            $fs->delete_area_files($stalefile->contextid, 'course', 'section', $stalefile->sectionid);
        }
        $stalefiles->close();

        upgrade_main_savepoint(true, 2019011801.01);
    }

    if ($oldversion < 2019011801.02) {
        // Add index 'useridfrom' to the table 'notifications'.
        $table = new xmldb_table('notifications');
        $index = new xmldb_index('useridfrom', XMLDB_INDEX_NOTUNIQUE, ['useridfrom']);

        if (!$dbman->index_exists($table, $index)) {
            $dbman->add_index($table, $index);
        }

        upgrade_main_savepoint(true, 2019011801.02);
    }

    if ($oldversion < 2019011801.03) {
        // Remove duplicate entries from group memberships.
        // Find records with multiple userid/groupid combinations and find the highest ID.
        // Later we will remove all those entries.
        $sql = "
            SELECT MIN(id) as minid, userid, groupid
            FROM {groups_members}
            GROUP BY userid, groupid
            HAVING COUNT(id) > 1";
        if ($duplicatedrows = $DB->get_recordset_sql($sql)) {
            foreach ($duplicatedrows as $row) {
                $DB->delete_records_select('groups_members',
                    'userid = :userid AND groupid = :groupid AND id <> :minid', (array)$row);
            }
        }
        $duplicatedrows->close();

        // Define key useridgroupid (unique) to be added to group_members.
        $table = new xmldb_table('groups_members');
        $key = new xmldb_key('useridgroupid', XMLDB_KEY_UNIQUE, array('userid', 'groupid'));
        // Launch add key useridgroupid.
        $dbman->add_key($table, $key);
        // Main savepoint reached.
        upgrade_main_savepoint(true, 2019011801.03);
    }

    if ($oldversion < 2019021500.01) {
        $insights = $DB->get_record('message_providers', ['component' => 'moodle', 'name' => 'insights']);
        if (!empty($insights)) {
            $insights->capability = null;
            $DB->update_record('message_providers', $insights);
        }
        upgrade_main_savepoint(true, 2019021500.01);
    }

    if ($oldversion < 2019021500.02) {
        // Default 'off' for existing sites as this is the behaviour they had earlier.
        set_config('messagingdefaultpressenter', false);

        // Main savepoint reached.
        upgrade_main_savepoint(true, 2019021500.02);
    }

    if ($oldversion < 2019030100.01) {
        // Create adhoc task to delete renamed My Course search area (ID core_course-mycourse).
        $record = new \stdClass();
        $record->classname = '\core\task\clean_up_deleted_search_area_task';
        $record->component = 'core';

        // Next run time based from nextruntime computation in \core\task\manager::queue_adhoc_task().
        $nextruntime = time() - 1;
        $record->nextruntime = $nextruntime;
        $record->customdata = json_encode('core_course-mycourse');

        $DB->insert_record('task_adhoc', $record);

        // Main savepoint reached.
        upgrade_main_savepoint(true, 2019030100.01);
    }

    if ($oldversion < 2019030700.01) {

        // Define field evaluationmode to be added to analytics_models_log.
        $table = new xmldb_table('analytics_models_log');
        $field = new xmldb_field('evaluationmode', XMLDB_TYPE_CHAR, '50', null, null, null,
            null, 'version');

        // Conditionally launch add field evaluationmode.
        if (!$dbman->field_exists($table, $field)) {
            $dbman->add_field($table, $field);

            $updatesql = "UPDATE {analytics_models_log}
                             SET evaluationmode = 'configuration'";
            $DB->execute($updatesql, []);

            // Changing nullability of field evaluationmode on table block_instances to not null.
            $field = new xmldb_field('evaluationmode', XMLDB_TYPE_CHAR, '50', null, XMLDB_NOTNULL,
                null, null, 'version');

            // Launch change of nullability for field evaluationmode.
            $dbman->change_field_notnull($table, $field);
        }

        // Main savepoint reached.
        upgrade_main_savepoint(true, 2019030700.01);
    }

    if ($oldversion < 2019030800.00) {
        // Define table 'message_conversation_actions' to be created.
        // Note - I would have preferred 'message_conversation_user_actions' but due to Oracle we can't. Boo.
        $table = new xmldb_table('message_conversation_actions');

        // Adding fields to table 'message_conversation_actions'.
        $table->add_field('id', XMLDB_TYPE_INTEGER, '10', null, XMLDB_NOTNULL, XMLDB_SEQUENCE, null);
        $table->add_field('userid', XMLDB_TYPE_INTEGER, '10', null, XMLDB_NOTNULL, null, null);
        $table->add_field('conversationid', XMLDB_TYPE_INTEGER, '10', null, XMLDB_NOTNULL, null, null);
        $table->add_field('action', XMLDB_TYPE_INTEGER, '10', null, XMLDB_NOTNULL, null, null);
        $table->add_field('timecreated', XMLDB_TYPE_INTEGER, '10', null, XMLDB_NOTNULL, null, null);

        // Adding keys to table 'message_conversation_actions'.
        $table->add_key('primary', XMLDB_KEY_PRIMARY, ['id']);
        $table->add_key('userid', XMLDB_KEY_FOREIGN, ['userid'], 'user', ['id']);
        $table->add_key('conversationid', XMLDB_KEY_FOREIGN, ['conversationid'], 'message_conversations', ['id']);

        // Conditionally launch create table for 'message_conversation_actions'.
        if (!$dbman->table_exists($table)) {
            $dbman->create_table($table);
        }

        // Main savepoint reached.
        upgrade_main_savepoint(true, 2019030800.00);
    }

    if ($oldversion < 2019030800.02) {
        // Remove any conversations and their members associated with non-existent groups.
        $sql = "SELECT mc.id
                  FROM {message_conversations} mc
             LEFT JOIN {groups} g
                    ON mc.itemid = g.id
                 WHERE mc.component = :component
                   AND mc.itemtype = :itemtype
                   AND g.id is NULL";
        $conversations = $DB->get_records_sql($sql, ['component' => 'core_group', 'itemtype' => 'groups']);

        if ($conversations) {
            $conversationids = array_keys($conversations);

            $DB->delete_records_list('message_conversations', 'id', $conversationids);
            $DB->delete_records_list('message_conversation_members', 'conversationid', $conversationids);
            $DB->delete_records_list('message_conversation_actions', 'conversationid', $conversationids);

            // Now, go through each conversation and delete any messages and related message actions.
            foreach ($conversationids as $conversationid) {
                if ($messages = $DB->get_records('messages', ['conversationid' => $conversationid])) {
                    $messageids = array_keys($messages);

                    // Delete the actions.
                    list($insql, $inparams) = $DB->get_in_or_equal($messageids);
                    $DB->delete_records_select('message_user_actions', "messageid $insql", $inparams);

                    // Delete the messages.
                    $DB->delete_records('messages', ['conversationid' => $conversationid]);
                }
            }
        }

        // Main savepoint reached.
        upgrade_main_savepoint(true, 2019030800.02);
    }

    if ($oldversion < 2019030800.03) {

        // Add missing indicators to course_dropout.
        $params = [
            'target' => '\core\analytics\target\course_dropout',
            'trained' => 0,
            'enabled' => 0,
        ];
        $models = $DB->get_records('analytics_models', $params);
        foreach ($models as $model) {
            $indicators = json_decode($model->indicators);

            $potentiallymissingindicators = [
                '\core_course\analytics\indicator\completion_enabled',
                '\core_course\analytics\indicator\potential_cognitive_depth',
                '\core_course\analytics\indicator\potential_social_breadth',
                '\core\analytics\indicator\any_access_after_end',
                '\core\analytics\indicator\any_access_before_start',
                '\core\analytics\indicator\any_write_action_in_course',
                '\core\analytics\indicator\read_actions'
            ];

            $missing = false;
            foreach ($potentiallymissingindicators as $potentiallymissingindicator) {
                if (!in_array($potentiallymissingindicator, $indicators)) {
                    // Add the missing indicator to sites upgraded before 2017072000.02.
                    $indicators[] = $potentiallymissingindicator;
                    $missing = true;
                }
            }

            if ($missing) {
                $model->indicators = json_encode($indicators);
                $model->version = time();
                $model->timemodified = time();
                $DB->update_record('analytics_models', $model);
            }
        }

        // Add missing indicators to no_teaching.
        $params = [
            'target' => '\core\analytics\target\no_teaching',
        ];
        $models = $DB->get_records('analytics_models', $params);
        foreach ($models as $model) {
            $indicators = json_decode($model->indicators);
            if (!in_array('\core_course\analytics\indicator\no_student', $indicators)) {
                // Add the missing indicator to sites upgraded before 2017072000.02.

                $indicators[] = '\core_course\analytics\indicator\no_student';

                $model->indicators = json_encode($indicators);
                $model->version = time();
                $model->timemodified = time();
                $DB->update_record('analytics_models', $model);
            }
        }

        // Main savepoint reached.
        upgrade_main_savepoint(true, 2019030800.03);
    }

    if ($oldversion < 2019031500.01) {

        $defaulttimesplittings = get_config('analytics', 'timesplittings');
        if ($defaulttimesplittings !== false) {
            set_config('defaulttimesplittingsevaluation', $defaulttimesplittings, 'analytics');
            unset_config('timesplittings', 'analytics');
        }

        // Main savepoint reached.
        upgrade_main_savepoint(true, 2019031500.01);
    }

    if ($oldversion < 2019032200.02) {
        // The no_teaching model might have been marked as not-trained by mistake (static models are always trained).
        $DB->set_field('analytics_models', 'trained', 1, ['target' => '\core\analytics\target\no_teaching']);
        upgrade_main_savepoint(true, 2019032200.02);
    }

    if ($oldversion < 2019032900.00) {

        // Define table badge_competencies to be renamed to badge_alignment.
        $table = new xmldb_table('badge_competencies');

        // Be careful if this step gets run twice.
        if ($dbman->table_exists($table)) {
            $key = new xmldb_key('competenciesbadge', XMLDB_KEY_FOREIGN, ['badgeid'], 'badge', ['id']);

            // Launch drop key competenciesbadge.
            $dbman->drop_key($table, $key);

            $key = new xmldb_key('alignmentsbadge', XMLDB_KEY_FOREIGN, ['badgeid'], 'badge', ['id']);

            // Launch add key alignmentsbadge.
            $dbman->add_key($table, $key);

            // Launch rename table for badge_alignment.
            $dbman->rename_table($table, 'badge_alignment');
        }

        upgrade_main_savepoint(true, 2019032900.00);
    }

    if ($oldversion < 2019032900.01) {
        $sql = "UPDATE {task_scheduled}
                   SET classname = ?
                 WHERE component = ?
                   AND classname = ?";
        $DB->execute($sql, [
            '\core\task\question_preview_cleanup_task',
            'moodle',
            '\core\task\question_cron_task'
        ]);

        // Main savepoint reached.
        upgrade_main_savepoint(true, 2019032900.01);
     }

    if ($oldversion < 2019040200.01) {
        // Removing the themes BSB, Clean, More from core.
        // If these theme wish to be retained empty this array before upgrade.
        $themes = array('theme_bootstrapbase' => 'bootstrapbase',
                'theme_clean' => 'clean', 'theme_more' => 'more');
        foreach ($themes as $key => $theme) {
            if (check_dir_exists($CFG->dirroot . '/theme/' . $theme, false)) {
                // Ignore the themes that have been re-downloaded.
                unset($themes[$key]);
            }
        }
        // Check we actually have themes to remove.
        if (count($themes) > 0) {
            list($insql, $inparams) = $DB->get_in_or_equal($themes, SQL_PARAMS_NAMED);

            // Replace the theme usage.
            $DB->set_field_select('course', 'theme', 'classic', "theme $insql", $inparams);
            $DB->set_field_select('course_categories', 'theme', 'classic', "theme $insql", $inparams);
            $DB->set_field_select('user', 'theme', 'classic', "theme $insql", $inparams);
            $DB->set_field_select('mnet_host', 'theme', 'classic', "theme $insql", $inparams);
            $DB->set_field_select('cohort', 'theme', 'classic', "theme $insql", $inparams);

            // Replace the theme configs.
            if (in_array(get_config('core', 'theme'), $themes)) {
                set_config('theme', 'classic');
            }
            if (in_array(get_config('core', 'thememobile'), $themes)) {
                set_config('thememobile', 'classic');
            }
            if (in_array(get_config('core', 'themelegacy'), $themes)) {
                set_config('themelegacy', 'classic');
            }
            if (in_array(get_config('core', 'themetablet'), $themes)) {
                set_config('themetablet', 'classic');
            }

            // Hacky emulation of plugin uninstallation.
            foreach ($themes as $key => $theme) {
                unset_all_config_for_plugin($key);
            }
        }

        // Main savepoint reached.
        upgrade_main_savepoint(true, 2019040200.01);
    }

    if ($oldversion < 2019040600.02) {

        // Define key fileid (foreign) to be dropped form analytics_train_samples.
        $table = new xmldb_table('analytics_train_samples');
        $key = new xmldb_key('fileid', XMLDB_KEY_FOREIGN, ['fileid'], 'files', ['id']);

        // Launch drop key fileid.
        $dbman->drop_key($table, $key);

        // Define field fileid to be dropped from analytics_train_samples.
        $table = new xmldb_table('analytics_train_samples');
        $field = new xmldb_field('fileid');

        // Conditionally launch drop field fileid.
        if ($dbman->field_exists($table, $field)) {
            $dbman->drop_field($table, $field);
        }

        // Main savepoint reached.
        upgrade_main_savepoint(true, 2019040600.02);
    }

    if ($oldversion < 2019040600.04) {
        // Define field and index to be added to backup_controllers.
        $table = new xmldb_table('backup_controllers');
        $field = new xmldb_field('progress', XMLDB_TYPE_NUMBER, '15, 14', null, XMLDB_NOTNULL, null, '0', 'timemodified');
        $index = new xmldb_index('useritem_ix', XMLDB_INDEX_NOTUNIQUE, ['userid', 'itemid']);
        // Conditionally launch add field progress.
        if (!$dbman->field_exists($table, $field)) {
            $dbman->add_field($table, $field);
        }
        // Conditionally launch add index useritem_ix.
        if (!$dbman->index_exists($table, $index)) {
            $dbman->add_index($table, $index);
        }

        // Main savepoint reached.
        upgrade_main_savepoint(true, 2019040600.04);
    }

    if ($oldversion < 2019041000.02) {

        // Define field fullmessagetrust to be added to messages.
        $table = new xmldb_table('messages');
        $field = new xmldb_field('fullmessagetrust', XMLDB_TYPE_INTEGER, '2', null, XMLDB_NOTNULL, null, '0', 'timecreated');

        // Conditionally launch add field fullmessagetrust.
        if (!$dbman->field_exists($table, $field)) {
            $dbman->add_field($table, $field);
        }

        // Main savepoint reached.
        upgrade_main_savepoint(true, 2019041000.02);
    }

    if ($oldversion < 2019041300.01) {
        // Add the field 'name' to the 'analytics_models' table.
        $table = new xmldb_table('analytics_models');
        $field = new xmldb_field('name', XMLDB_TYPE_CHAR, '1333', null, null, null, null, 'trained');

        if (!$dbman->field_exists($table, $field)) {
            $dbman->add_field($table, $field);
        }
        // Main savepoint reached.
        upgrade_main_savepoint(true, 2019041300.01);
    }

    if ($oldversion < 2019041800.01) {
        // STEP 1. For the existing and migrated self-conversations, set the type to the new MESSAGE_CONVERSATION_TYPE_SELF, update
        // the convhash and star them.
        $sql = "SELECT mcm.conversationid, mcm.userid, MAX(mcm.id) as maxid
                  FROM {message_conversation_members} mcm
            INNER JOIN {user} u ON mcm.userid = u.id
                 WHERE u.deleted = 0
              GROUP BY mcm.conversationid, mcm.userid
                HAVING COUNT(*) > 1";
        $selfconversationsrs = $DB->get_recordset_sql($sql);
        $maxids = [];
        foreach ($selfconversationsrs as $selfconversation) {
            $DB->update_record('message_conversations',
                ['id' => $selfconversation->conversationid,
                 'type' => \core_message\api::MESSAGE_CONVERSATION_TYPE_SELF,
                 'convhash' => \core_message\helper::get_conversation_hash([$selfconversation->userid])
                ]
            );

            // Star the existing self-conversation.
            $favouriterecord = new \stdClass();
            $favouriterecord->component = 'core_message';
            $favouriterecord->itemtype = 'message_conversations';
            $favouriterecord->itemid = $selfconversation->conversationid;
            $userctx = \context_user::instance($selfconversation->userid);
            $favouriterecord->contextid = $userctx->id;
            $favouriterecord->userid = $selfconversation->userid;
            if (!$DB->record_exists('favourite', (array)$favouriterecord)) {
                $favouriterecord->timecreated = time();
                $favouriterecord->timemodified = $favouriterecord->timecreated;
                $DB->insert_record('favourite', $favouriterecord);
            }

            // Set the self-conversation member with maxid to remove it later.
            $maxids[] = $selfconversation->maxid;
        }
        $selfconversationsrs->close();

        // Remove the repeated member with the higher id for all the existing self-conversations.
        if (!empty($maxids)) {
            list($insql, $inparams) = $DB->get_in_or_equal($maxids);
            $DB->delete_records_select('message_conversation_members', "id $insql", $inparams);
        }

        // STEP 2. Migrate existing self-conversation relying on old message tables, setting the type to the new
        // MESSAGE_CONVERSATION_TYPE_SELF and the convhash to the proper one. Star them also.

        // On the messaging legacy tables, self-conversations are only present in the 'message_read' table, so we don't need to
        // check the content in the 'message' table.
        $sql = "SELECT mr.*
                  FROM {message_read} mr
            INNER JOIN {user} u ON mr.useridfrom = u.id
                 WHERE mr.useridfrom = mr.useridto AND mr.notification = 0 AND u.deleted = 0";
        $legacyselfmessagesrs = $DB->get_recordset_sql($sql);
        foreach ($legacyselfmessagesrs as $message) {
            // Get the self-conversation or create and star it if doesn't exist.
            $conditions = [
                'type' => \core_message\api::MESSAGE_CONVERSATION_TYPE_SELF,
                'convhash' => \core_message\helper::get_conversation_hash([$message->useridfrom])
            ];
            $selfconversation = $DB->get_record('message_conversations', $conditions);
            if (empty($selfconversation)) {
                // Create the self-conversation.
                $selfconversation = new \stdClass();
                $selfconversation->type = \core_message\api::MESSAGE_CONVERSATION_TYPE_SELF;
                $selfconversation->convhash = \core_message\helper::get_conversation_hash([$message->useridfrom]);
                $selfconversation->enabled = 1;
                $selfconversation->timecreated = time();
                $selfconversation->timemodified = $selfconversation->timecreated;

                $selfconversation->id = $DB->insert_record('message_conversations', $selfconversation);

                // Add user to this self-conversation.
                $member = new \stdClass();
                $member->conversationid = $selfconversation->id;
                $member->userid = $message->useridfrom;
                $member->timecreated = time();

                $member->id = $DB->insert_record('message_conversation_members', $member);

                // Star the self-conversation.
                $favouriterecord = new \stdClass();
                $favouriterecord->component = 'core_message';
                $favouriterecord->itemtype = 'message_conversations';
                $favouriterecord->itemid = $selfconversation->id;
                $userctx = \context_user::instance($message->useridfrom);
                $favouriterecord->contextid = $userctx->id;
                $favouriterecord->userid = $message->useridfrom;
                if (!$DB->record_exists('favourite', (array)$favouriterecord)) {
                    $favouriterecord->timecreated = time();
                    $favouriterecord->timemodified = $favouriterecord->timecreated;
                    $DB->insert_record('favourite', $favouriterecord);
                }
            }

            // Create the object we will be inserting into the database.
            $tabledata = new \stdClass();
            $tabledata->useridfrom = $message->useridfrom;
            $tabledata->conversationid = $selfconversation->id;
            $tabledata->subject = $message->subject;
            $tabledata->fullmessage = $message->fullmessage;
            $tabledata->fullmessageformat = $message->fullmessageformat ?? FORMAT_MOODLE;
            $tabledata->fullmessagehtml = $message->fullmessagehtml;
            $tabledata->smallmessage = $message->smallmessage;
            $tabledata->timecreated = $message->timecreated;

            $messageid = $DB->insert_record('messages', $tabledata);

            // Check if we need to mark this message as deleted (self-conversations add this information on the
            // timeuserfromdeleted field.
            if ($message->timeuserfromdeleted) {
                $mua = new \stdClass();
                $mua->userid = $message->useridfrom;
                $mua->messageid = $messageid;
                $mua->action = \core_message\api::MESSAGE_ACTION_DELETED;
                $mua->timecreated = $message->timeuserfromdeleted;

                $DB->insert_record('message_user_actions', $mua);
            }

            // Mark this message as read.
            $mua = new \stdClass();
            $mua->userid = $message->useridto;
            $mua->messageid = $messageid;
            $mua->action = \core_message\api::MESSAGE_ACTION_READ;
            $mua->timecreated = $message->timeread;

            $DB->insert_record('message_user_actions', $mua);

            // The self-conversation message has been migrated. Delete the record from the legacy table as soon as possible
            // to avoid migrate it twice.
            $DB->delete_records('message_read', ['id' => $message->id]);
        }
        $legacyselfmessagesrs->close();

        // Main savepoint reached.
        upgrade_main_savepoint(true, 2019041800.01);
    }

    if ($oldversion < 2019042200.01) {

        // Define table role_sortorder to be dropped.
        $table = new xmldb_table('role_sortorder');

        // Conditionally launch drop table for role_sortorder.
        if ($dbman->table_exists($table)) {
            $dbman->drop_table($table);
        }

        // Main savepoint reached.
        upgrade_main_savepoint(true, 2019042200.01);
    }

    if ($oldversion < 2019042200.02) {

        // Let's update all (old core) targets to their new (core_course) locations.
        $targets = [
            '\core\analytics\target\course_competencies' => '\core_course\analytics\target\course_competencies',
            '\core\analytics\target\course_completion' => '\core_course\analytics\target\course_completion',
            '\core\analytics\target\course_dropout' => '\core_course\analytics\target\course_dropout',
            '\core\analytics\target\course_gradetopass' => '\core_course\analytics\target\course_gradetopass',
            '\core\analytics\target\no_teaching' => '\core_course\analytics\target\no_teaching',
        ];

        foreach ($targets as $oldclass => $newclass) {
            $DB->set_field('analytics_models', 'target', $newclass, ['target' => $oldclass]);
        }

        // Main savepoint reached.
        upgrade_main_savepoint(true, 2019042200.02);
    }

    if ($oldversion < 2019042300.01) {
        $sql = "UPDATE {capabilities}
                   SET name = ?,
                       contextlevel = ?
                 WHERE name = ?";
        $DB->execute($sql, ['moodle/category:viewcourselist', CONTEXT_COURSECAT, 'moodle/course:browse']);

        $sql = "UPDATE {role_capabilities}
                   SET capability = ?
                 WHERE capability = ?";
        $DB->execute($sql, ['moodle/category:viewcourselist', 'moodle/course:browse']);

        // Main savepoint reached.
        upgrade_main_savepoint(true, 2019042300.01);
    }

    if ($oldversion < 2019042300.03) {

        // Add new customdata field to message table.
        $table = new xmldb_table('message');
        $field = new xmldb_field('customdata', XMLDB_TYPE_TEXT, null, null, null, null, null, 'eventtype');

        // Conditionally launch add field output.
        if (!$dbman->field_exists($table, $field)) {
            $dbman->add_field($table, $field);
        }

        // Add new customdata field to notifications and messages table.
        $table = new xmldb_table('notifications');
        $field = new xmldb_field('customdata', XMLDB_TYPE_TEXT, null, null, null, null, null, 'timecreated');

        // Conditionally launch add field output.
        if (!$dbman->field_exists($table, $field)) {
            $dbman->add_field($table, $field);
        }

        $table = new xmldb_table('messages');
        // Conditionally launch add field output.
        if (!$dbman->field_exists($table, $field)) {
            $dbman->add_field($table, $field);
        }

        // Main savepoint reached.
        upgrade_main_savepoint(true, 2019042300.03);
    }

    if ($oldversion < 2019042700.01) {

        // Define field firstanalysis to be added to analytics_used_analysables.
        $table = new xmldb_table('analytics_used_analysables');

        // Declaring it as null initially (although it is NOT NULL).
        $field = new xmldb_field('firstanalysis', XMLDB_TYPE_INTEGER, '10', null, null, null, null, 'analysableid');

        // Conditionally launch add field firstanalysis.
        if (!$dbman->field_exists($table, $field)) {
            $dbman->add_field($table, $field);

            // Set existing values to the current timeanalysed value.
            $recordset = $DB->get_recordset('analytics_used_analysables');
            foreach ($recordset as $record) {
                $record->firstanalysis = $record->timeanalysed;
                $DB->update_record('analytics_used_analysables', $record);
            }
            $recordset->close();

            // Now make the field 'NOT NULL'.
            $field = new xmldb_field('firstanalysis', XMLDB_TYPE_INTEGER, '10',
                null, XMLDB_NOTNULL, null, null, 'analysableid');
            $dbman->change_field_notnull($table, $field);
        }

        // Main savepoint reached.
        upgrade_main_savepoint(true, 2019042700.01);
    }

    if ($oldversion < 2019050300.01) {
        // Delete all stale favourite records which were left behind when a course was deleted.
        $params = ['component' => 'core_message', 'itemtype' => 'message_conversations'];
        $sql = "SELECT fav.id as id
                  FROM {favourite} fav
             LEFT JOIN {context} ctx ON (ctx.id = fav.contextid)
                 WHERE fav.component = :component
                       AND fav.itemtype = :itemtype
                       AND ctx.id IS NULL";

        if ($records = $DB->get_fieldset_sql($sql, $params)) {
            // Just for safety, delete by chunks.
            $chunks = array_chunk($records, 1000);
            foreach ($chunks as $chunk) {
                list($insql, $inparams) = $DB->get_in_or_equal($chunk);
                $DB->delete_records_select('favourite', "id $insql", $inparams);
            }
        }

        upgrade_main_savepoint(true, 2019050300.01);
    }

    if ($oldversion < 2019050600.00) {

        // Define field apiversion to be added to badge_backpack.
        $table = new xmldb_table('badge_backpack');
        $field = new xmldb_field('apiversion', XMLDB_TYPE_CHAR, '12', null, XMLDB_NOTNULL, null, '1.0', 'password');

        // Conditionally launch add field apiversion.
        if (!$dbman->field_exists($table, $field)) {
            $dbman->add_field($table, $field);
        }

        // Define table badge_external_backpack to be created.
        $table = new xmldb_table('badge_external_backpack');

        // Adding fields to table badge_external_backpack.
        $table->add_field('id', XMLDB_TYPE_INTEGER, '10', null, XMLDB_NOTNULL, XMLDB_SEQUENCE, null);
        $table->add_field('backpackapiurl', XMLDB_TYPE_CHAR, '255', null, XMLDB_NOTNULL, null, null);
        $table->add_field('backpackweburl', XMLDB_TYPE_CHAR, '255', null, XMLDB_NOTNULL, null, null);
        $table->add_field('apiversion', XMLDB_TYPE_CHAR, '12', null, XMLDB_NOTNULL, null, '1.0');
        $table->add_field('sortorder', XMLDB_TYPE_INTEGER, '10', null, XMLDB_NOTNULL, null, '0');
        $table->add_field('password', XMLDB_TYPE_CHAR, '255', null, null, null, null);

        // Adding keys to table badge_external_backpack.
        $table->add_key('primary', XMLDB_KEY_PRIMARY, ['id']);
        $table->add_key('backpackapiurlkey', XMLDB_KEY_UNIQUE, ['backpackapiurl']);
        $table->add_key('backpackweburlkey', XMLDB_KEY_UNIQUE, ['backpackweburl']);

        // Conditionally launch create table for badge_external_backpack.
        if (!$dbman->table_exists($table)) {
            $dbman->create_table($table);
        }

        // Define field entityid to be added to badge_external.
        $table = new xmldb_table('badge_external');
        $field = new xmldb_field('entityid', XMLDB_TYPE_CHAR, '255', null, null, null, null, 'collectionid');

        // Conditionally launch add field entityid.
        if (!$dbman->field_exists($table, $field)) {
            $dbman->add_field($table, $field);
        }

        // Define table badge_external_identifier to be created.
        $table = new xmldb_table('badge_external_identifier');

        // Adding fields to table badge_external_identifier.
        $table->add_field('id', XMLDB_TYPE_INTEGER, '10', null, XMLDB_NOTNULL, XMLDB_SEQUENCE, null);
        $table->add_field('sitebackpackid', XMLDB_TYPE_INTEGER, '10', null, XMLDB_NOTNULL, null, null);
        $table->add_field('internalid', XMLDB_TYPE_CHAR, '128', null, XMLDB_NOTNULL, null, null);
        $table->add_field('externalid', XMLDB_TYPE_CHAR, '128', null, XMLDB_NOTNULL, null, null);
        $table->add_field('type', XMLDB_TYPE_CHAR, '16', null, XMLDB_NOTNULL, null, null);

        // Adding keys to table badge_external_identifier.
        $table->add_key('primary', XMLDB_KEY_PRIMARY, ['id']);
        $table->add_key('fk_backpackid', XMLDB_KEY_FOREIGN, ['sitebackpackid'], 'badge_backpack', ['id']);
        $table->add_key('backpack-internal-external', XMLDB_KEY_UNIQUE, ['sitebackpackid', 'internalid', 'externalid', 'type']);

        // Conditionally launch create table for badge_external_identifier.
        if (!$dbman->table_exists($table)) {
            $dbman->create_table($table);
        }

        // Define field externalbackpackid to be added to badge_backpack.
        $table = new xmldb_table('badge_backpack');
        $field = new xmldb_field('externalbackpackid', XMLDB_TYPE_INTEGER, '10', null, null, null, null, 'password');

        // Conditionally launch add field externalbackpackid.
        if (!$dbman->field_exists($table, $field)) {
            $dbman->add_field($table, $field);
        }

        // Define key externalbackpack (foreign) to be added to badge_backpack.
        $key = new xmldb_key('externalbackpack', XMLDB_KEY_FOREIGN, ['externalbackpackid'], 'badge_external_backpack', ['id']);

        // Launch add key externalbackpack.
        $dbman->add_key($table, $key);

        $field = new xmldb_field('apiversion');

        // Conditionally launch drop field apiversion.
        if ($dbman->field_exists($table, $field)) {
            $dbman->drop_field($table, $field);
        }

        $field = new xmldb_field('backpackurl');

        // Conditionally launch drop field backpackurl.
        if ($dbman->field_exists($table, $field)) {
            $dbman->drop_field($table, $field);
        }

        // Add default backpacks.
        require_once($CFG->dirroot . '/badges/upgradelib.php'); // Core install and upgrade related functions only for badges.
        badges_install_default_backpacks();

        // Main savepoint reached.
        upgrade_main_savepoint(true, 2019050600.00);
    }

    if ($oldversion < 2019051300.01) {
        $DB->set_field('analytics_models', 'enabled', '1', ['target' => '\core_user\analytics\target\upcoming_activities_due']);

        // Main savepoint reached.
        upgrade_main_savepoint(true, 2019051300.01);
    }

    // Automatically generated Moodle v3.7.0 release upgrade line.
    // Put any upgrade step following this.

    if ($oldversion < 2019060600.02) {
        // Renaming 'opentogoogle' config to 'opentowebcrawlers'.
        $opentogooglevalue = get_config('core', 'opentogoogle');

        // Move the value over if it was previously configured.
        if ($opentogooglevalue !== false) {
            set_config('opentowebcrawlers', $opentogooglevalue);
        }

        // Remove the now unused value.
        unset_config('opentogoogle');

        // Main savepoint reached.
        upgrade_main_savepoint(true, 2019060600.02);
    }

    if ($oldversion < 2019062900.00) {
        // Debugsmtp is now only available via config.php.
        $DB->delete_records('config', array('name' => 'debugsmtp'));

        // Main savepoint reached.
        upgrade_main_savepoint(true, 2019062900.00);
    }

    if ($oldversion < 2019070400.01) {

        $basecolors = ['#81ecec', '#74b9ff', '#a29bfe', '#dfe6e9', '#00b894',
            '#0984e3', '#b2bec3', '#fdcb6e', '#fd79a8', '#6c5ce7'];

        $colornr = 1;
        foreach ($basecolors as $color) {
            set_config('coursecolor' .  $colornr, $color, 'core_admin');
            $colornr++;
        }

        upgrade_main_savepoint(true, 2019070400.01);
    }

    if ($oldversion < 2019072200.00) {

        // Define field relativedatesmode to be added to course.
        $table = new xmldb_table('course');
        $field = new xmldb_field('relativedatesmode', XMLDB_TYPE_INTEGER, '1', null, XMLDB_NOTNULL, null, '0', 'enddate');

        // Conditionally launch add field relativedatesmode.
        if (!$dbman->field_exists($table, $field)) {
            $dbman->add_field($table, $field);
        }

        // Main savepoint reached.
        upgrade_main_savepoint(true, 2019072200.00);
    }

    if ($oldversion < 2019072500.01) {
        // Remove the "popup" processor from the list of default processors for the messagecontactrequests notification.
        $oldloggedinconfig = get_config('message', 'message_provider_moodle_messagecontactrequests_loggedin');
        $oldloggedoffconfig = get_config('message', 'message_provider_moodle_messagecontactrequests_loggedoff');
        $newloggedinconfig = implode(',', array_filter(explode(',', $oldloggedinconfig), function($value) {
            return $value != 'popup';
        }));
        $newloggedoffconfig = implode(',', array_filter(explode(',', $oldloggedoffconfig), function($value) {
            return $value != 'popup';
        }));
        set_config('message_provider_moodle_messagecontactrequests_loggedin', $newloggedinconfig, 'message');
        set_config('message_provider_moodle_messagecontactrequests_loggedoff', $newloggedoffconfig, 'message');

        upgrade_main_savepoint(true, 2019072500.01);
    }

    if ($oldversion < 2019072500.03) {
        unset_config('httpswwwroot');

        upgrade_main_savepoint(true, 2019072500.03);
    }

    if ($oldversion < 2019073100.00) {
        // Update the empty tag instructions to null.
        $instructions = get_config('core', 'auth_instructions');

        if (trim(html_to_text($instructions)) === '') {
            set_config('auth_instructions', '');
        }

        // Main savepoint reached.
        upgrade_main_savepoint(true, 2019073100.00);
    }

    if ($oldversion < 2019083000.01) {

        // If block_community is no longer present, remove it.
        if (!file_exists($CFG->dirroot . '/blocks/community/communitycourse.php')) {
            // Drop table that is no longer needed.
            $table = new xmldb_table('block_community');
            if ($dbman->table_exists($table)) {
                $dbman->drop_table($table);
            }

            // Delete instances.
            $instances = $DB->get_records_list('block_instances', 'blockname', ['community']);
            $instanceids = array_keys($instances);

            if (!empty($instanceids)) {
                $DB->delete_records_list('block_positions', 'blockinstanceid', $instanceids);
                $DB->delete_records_list('block_instances', 'id', $instanceids);
                list($sql, $params) = $DB->get_in_or_equal($instanceids, SQL_PARAMS_NAMED);
                $params['contextlevel'] = CONTEXT_BLOCK;
                $DB->delete_records_select('context', "contextlevel=:contextlevel AND instanceid " . $sql, $params);

                $preferences = array();
                foreach ($instances as $instanceid => $instance) {
                    $preferences[] = 'block' . $instanceid . 'hidden';
                    $preferences[] = 'docked_block_instance_' . $instanceid;
                }
                $DB->delete_records_list('user_preferences', 'name', $preferences);
            }

            // Delete the block from the block table.
            $DB->delete_records('block', array('name' => 'community'));

            // Remove capabilities.
            capabilities_cleanup('block_community');
            // Clean config.
            unset_all_config_for_plugin('block_community');

            // Remove Moodle-level community based capabilities.
            $capabilitiestoberemoved = ['block/community:addinstance', 'block/community:myaddinstance'];
            // Delete any role_capabilities for the old roles.
            $DB->delete_records_list('role_capabilities', 'capability', $capabilitiestoberemoved);
            // Delete the capability itself.
            $DB->delete_records_list('capabilities', 'name', $capabilitiestoberemoved);
        }

        upgrade_main_savepoint(true, 2019083000.01);
    }

    if ($oldversion < 2019083000.02) {
        // Remove unused config.
        unset_config('enablecoursepublishing');
        upgrade_main_savepoint(true, 2019083000.02);
    }

    if ($oldversion < 2019083000.04) {
        // Delete "orphaned" subscriptions.
        $sql = "SELECT DISTINCT es.userid
                  FROM {event_subscriptions} es
             LEFT JOIN {user} u ON u.id = es.userid
                 WHERE u.deleted = 1 OR u.id IS NULL";
        $deletedusers = $DB->get_fieldset_sql($sql);
        if ($deletedusers) {
            list($sql, $params) = $DB->get_in_or_equal($deletedusers);

            // Delete orphaned subscriptions.
            $DB->execute("DELETE FROM {event_subscriptions} WHERE userid " . $sql, $params);
        }

        upgrade_main_savepoint(true, 2019083000.04);
    }

    if ($oldversion < 2019090500.01) {

        // Define index analysableid (not unique) to be added to analytics_used_analysables.
        $table = new xmldb_table('analytics_used_analysables');
        $index = new xmldb_index('analysableid', XMLDB_INDEX_NOTUNIQUE, ['analysableid']);

        // Conditionally launch add index analysableid.
        if (!$dbman->index_exists($table, $index)) {
            $dbman->add_index($table, $index);
        }

        // Main savepoint reached.
        upgrade_main_savepoint(true, 2019090500.01);
    }

    if ($oldversion < 2019092700.01) {
        upgrade_rename_prediction_actions_useful_incorrectly_flagged();
        upgrade_main_savepoint(true, 2019092700.01);
    }

    if ($oldversion < 2019100800.02) {
        // Rename the official moodle sites directory the site is registered with.
        $DB->execute("UPDATE {registration_hubs}
                         SET hubname = ?, huburl = ?
                       WHERE huburl = ?", ['moodle', 'https://stats.moodle.org', 'https://moodle.net']);

        // Convert the hub site specific settings to the new naming format without the hub URL in the name.
        $hubconfig = get_config('hub');

        if (!empty($hubconfig)) {
            foreach (upgrade_convert_hub_config_site_param_names($hubconfig, 'https://moodle.net') as $name => $value) {
                set_config($name, $value, 'hub');
            }
        }

        upgrade_main_savepoint(true, 2019100800.02);
    }

    if ($oldversion < 2019100900.00) {
        // If block_participants is no longer present, remove it.
        if (!file_exists($CFG->dirroot . '/blocks/participants/block_participants.php')) {
            // Delete instances.
            $instances = $DB->get_records_list('block_instances', 'blockname', ['participants']);
            $instanceids = array_keys($instances);

            if (!empty($instanceids)) {
                $DB->delete_records_list('block_positions', 'blockinstanceid', $instanceids);
                $DB->delete_records_list('block_instances', 'id', $instanceids);
                list($sql, $params) = $DB->get_in_or_equal($instanceids, SQL_PARAMS_NAMED);
                $params['contextlevel'] = CONTEXT_BLOCK;
                $DB->delete_records_select('context', "contextlevel=:contextlevel AND instanceid " . $sql, $params);

                $preferences = array();
                foreach ($instances as $instanceid => $instance) {
                    $preferences[] = 'block' . $instanceid . 'hidden';
                    $preferences[] = 'docked_block_instance_' . $instanceid;
                }
                $DB->delete_records_list('user_preferences', 'name', $preferences);
            }

            // Delete the block from the block table.
            $DB->delete_records('block', array('name' => 'participants'));

            // Remove capabilities.
            capabilities_cleanup('block_participants');

            // Clean config.
            unset_all_config_for_plugin('block_participants');
        }

        upgrade_main_savepoint(true, 2019100900.00);
    }

    if ($oldversion < 2019101600.01) {

        // Change the setting $CFG->requestcategoryselection into $CFG->lockrequestcategory with opposite value.
        set_config('lockrequestcategory', empty($CFG->requestcategoryselection));

        upgrade_main_savepoint(true, 2019101600.01);
    }

    if ($oldversion < 2019101800.02) {

        // Get the table by its previous name.
        $table = new xmldb_table('analytics_models');
        if ($dbman->table_exists($table)) {

            // Define field contextids to be added to analytics_models.
            $field = new xmldb_field('contextids', XMLDB_TYPE_TEXT, null, null, null, null, null, 'version');

            // Conditionally launch add field contextids.
            if (!$dbman->field_exists($table, $field)) {
                $dbman->add_field($table, $field);
            }
        }

        // Main savepoint reached.
        upgrade_main_savepoint(true, 2019101800.02);
    }

    if ($oldversion < 2019102500.04) {
        // Define table h5p_libraries to be created.
        $table = new xmldb_table('h5p_libraries');

        // Adding fields to table h5p_libraries.
        $table->add_field('id', XMLDB_TYPE_INTEGER, '10', null, XMLDB_NOTNULL, XMLDB_SEQUENCE, null);
        $table->add_field('machinename', XMLDB_TYPE_CHAR, '255', null, XMLDB_NOTNULL, null, null);
        $table->add_field('title', XMLDB_TYPE_CHAR, '255', null, XMLDB_NOTNULL, null, null);
        $table->add_field('majorversion', XMLDB_TYPE_INTEGER, '4', null, XMLDB_NOTNULL, null, null);
        $table->add_field('minorversion', XMLDB_TYPE_INTEGER, '4', null, XMLDB_NOTNULL, null, null);
        $table->add_field('patchversion', XMLDB_TYPE_INTEGER, '4', null, XMLDB_NOTNULL, null, null);
        $table->add_field('runnable', XMLDB_TYPE_INTEGER, '1', null, XMLDB_NOTNULL, null, null);
        $table->add_field('fullscreen', XMLDB_TYPE_INTEGER, '1', null, XMLDB_NOTNULL, null, '0');
        $table->add_field('embedtypes', XMLDB_TYPE_CHAR, '255', null, XMLDB_NOTNULL, null, null);
        $table->add_field('preloadedjs', XMLDB_TYPE_TEXT, null, null, null, null, null);
        $table->add_field('preloadedcss', XMLDB_TYPE_TEXT, null, null, null, null, null);
        $table->add_field('droplibrarycss', XMLDB_TYPE_TEXT, null, null, null, null, null);
        $table->add_field('semantics', XMLDB_TYPE_TEXT, null, null, null, null, null);
        $table->add_field('addto', XMLDB_TYPE_TEXT, null, null, null, null, null);

        // Adding keys to table h5p_libraries.
        $table->add_key('primary', XMLDB_KEY_PRIMARY, ['id']);

        // Adding indexes to table h5p_libraries.
        $table->add_index('machinemajorminorpatch', XMLDB_INDEX_NOTUNIQUE,
            ['machinename', 'majorversion', 'minorversion', 'patchversion', 'runnable']);

        // Conditionally launch create table for h5p_libraries.
        if (!$dbman->table_exists($table)) {
            $dbman->create_table($table);
        }

        // Define table h5p_library_dependencies to be created.
        $table = new xmldb_table('h5p_library_dependencies');

        // Adding fields to table h5p_library_dependencies.
        $table->add_field('id', XMLDB_TYPE_INTEGER, '10', null, XMLDB_NOTNULL, XMLDB_SEQUENCE, null);
        $table->add_field('libraryid', XMLDB_TYPE_INTEGER, '10', null, XMLDB_NOTNULL, null, null);
        $table->add_field('requiredlibraryid', XMLDB_TYPE_INTEGER, '10', null, XMLDB_NOTNULL, null, null);
        $table->add_field('dependencytype', XMLDB_TYPE_CHAR, '255', null, XMLDB_NOTNULL, null, null);

        // Adding keys to table h5p_library_dependencies.
        $table->add_key('primary', XMLDB_KEY_PRIMARY, ['id']);
        $table->add_key('libraryid', XMLDB_KEY_FOREIGN, ['libraryid'], 'h5p_libraries', ['id']);
        $table->add_key('requiredlibraryid', XMLDB_KEY_FOREIGN, ['requiredlibraryid'], 'h5p_libraries', ['id']);

        // Conditionally launch create table for h5p_library_dependencies.
        if (!$dbman->table_exists($table)) {
            $dbman->create_table($table);
        }

        // Define table h5p to be created.
        $table = new xmldb_table('h5p');

        // Adding fields to table h5p.
        $table->add_field('id', XMLDB_TYPE_INTEGER, '10', null, XMLDB_NOTNULL, XMLDB_SEQUENCE, null);
        $table->add_field('jsoncontent', XMLDB_TYPE_TEXT, null, null, XMLDB_NOTNULL, null, null);
        $table->add_field('mainlibraryid', XMLDB_TYPE_INTEGER, '10', null, XMLDB_NOTNULL, null, null);
        $table->add_field('displayoptions', XMLDB_TYPE_INTEGER, '4', null, null, null, null);
        $table->add_field('pathnamehash', XMLDB_TYPE_CHAR, '40', null, XMLDB_NOTNULL, null, null);
        $table->add_field('contenthash', XMLDB_TYPE_CHAR, '40', null, XMLDB_NOTNULL, null, null);
        $table->add_field('filtered', XMLDB_TYPE_TEXT, null, null, null, null, null);
        $table->add_field('timecreated', XMLDB_TYPE_INTEGER, '10', null, XMLDB_NOTNULL, null, '0');
        $table->add_field('timemodified', XMLDB_TYPE_INTEGER, '10', null, XMLDB_NOTNULL, null, '0');

        // Adding keys to table h5p.
        $table->add_key('primary', XMLDB_KEY_PRIMARY, ['id']);
        $table->add_key('mainlibraryid', XMLDB_KEY_FOREIGN, ['mainlibraryid'], 'h5p_libraries', ['id']);

        // Conditionally launch create table for h5p.
        if (!$dbman->table_exists($table)) {
            $dbman->create_table($table);
        }

        // Define table h5p_contents_libraries to be created.
        $table = new xmldb_table('h5p_contents_libraries');

        // Adding fields to table h5p_contents_libraries.
        $table->add_field('id', XMLDB_TYPE_INTEGER, '10', null, XMLDB_NOTNULL, XMLDB_SEQUENCE, null);
        $table->add_field('h5pid', XMLDB_TYPE_INTEGER, '10', null, XMLDB_NOTNULL, null, null);
        $table->add_field('libraryid', XMLDB_TYPE_INTEGER, '10', null, XMLDB_NOTNULL, null, null);
        $table->add_field('dependencytype', XMLDB_TYPE_CHAR, '10', null, XMLDB_NOTNULL, null, null);
        $table->add_field('dropcss', XMLDB_TYPE_INTEGER, '1', null, XMLDB_NOTNULL, null, null);
        $table->add_field('weight', XMLDB_TYPE_INTEGER, '10', null, XMLDB_NOTNULL, null, null);

        // Adding keys to table h5p_contents_libraries.
        $table->add_key('primary', XMLDB_KEY_PRIMARY, ['id']);
        $table->add_key('h5pid', XMLDB_KEY_FOREIGN, ['h5pid'], 'h5p', ['id']);
        $table->add_key('libraryid', XMLDB_KEY_FOREIGN, ['libraryid'], 'h5p_libraries', ['id']);

        // Conditionally launch create table for h5p_contents_libraries.
        if (!$dbman->table_exists($table)) {
            $dbman->create_table($table);
        }

        // Define table h5p_libraries_cachedassets to be created.
        $table = new xmldb_table('h5p_libraries_cachedassets');

        // Adding fields to table h5p_libraries_cachedassets.
        $table->add_field('id', XMLDB_TYPE_INTEGER, '10', null, XMLDB_NOTNULL, XMLDB_SEQUENCE, null);
        $table->add_field('libraryid', XMLDB_TYPE_INTEGER, '10', null, XMLDB_NOTNULL, null, null);
        $table->add_field('hash', XMLDB_TYPE_CHAR, '255', null, XMLDB_NOTNULL, null, null);

        // Adding keys to table h5p_libraries_cachedassets.
        $table->add_key('primary', XMLDB_KEY_PRIMARY, ['id']);
        $table->add_key('libraryid', XMLDB_KEY_FOREIGN, ['libraryid'], 'h5p_libraries_cachedassets', ['id']);

        // Conditionally launch create table for h5p_libraries_cachedassets.
        if (!$dbman->table_exists($table)) {
            $dbman->create_table($table);
        }

        // Main savepoint reached.
        upgrade_main_savepoint(true, 2019102500.04);
    }

    if ($oldversion < 2019103000.13) {

        upgrade_analytics_fix_contextids_defaults();

        // Main savepoint reached.
        upgrade_main_savepoint(true, 2019103000.13);
    }

    if ($oldversion < 2019111300.00) {

        // Define field coremajor to be added to h5p_libraries.
        $table = new xmldb_table('h5p_libraries');
        $field = new xmldb_field('coremajor', XMLDB_TYPE_INTEGER, '4', null, null, null, null, 'addto');

        // Conditionally launch add field coremajor.
        if (!$dbman->field_exists($table, $field)) {
            $dbman->add_field($table, $field);
        }

        $field = new xmldb_field('coreminor', XMLDB_TYPE_INTEGER, '4', null, null, null, null, 'coremajor');

        // Conditionally launch add field coreminor.
        if (!$dbman->field_exists($table, $field)) {
            $dbman->add_field($table, $field);
        }

        // Main savepoint reached.
        upgrade_main_savepoint(true, 2019111300.00);
    }

    // Automatically generated Moodle v3.8.0 release upgrade line.
    // Put any upgrade step following this.

    if ($oldversion < 2019120500.01) {
        // Delete any role assignments for roles which no longer exist.
        $DB->delete_records_select('role_assignments', "roleid NOT IN (SELECT id FROM {role})");

        // Main savepoint reached.
        upgrade_main_savepoint(true, 2019120500.01);
    }

    if ($oldversion < 2019121800.00) {
        // Upgrade MIME types for existing streaming files.
        $filetypes = array(
            '%.fmp4' => 'video/mp4',
            '%.ts' => 'video/MP2T',
            '%.mpd' => 'application/dash+xml',
            '%.m3u8' => 'application/x-mpegURL',
        );

        $select = $DB->sql_like('filename', '?', false);
        foreach ($filetypes as $extension => $mimetype) {
            $DB->set_field_select(
                'files',
                'mimetype',
                $mimetype,
                $select,
                array($extension)
            );
        }

        upgrade_main_savepoint(true, 2019121800.00);
    }

    if ($oldversion < 2019122000.01) {
        // Clean old upgrade setting not used anymore.
        unset_config('linkcoursesectionsupgradescriptwasrun');
        upgrade_main_savepoint(true, 2019122000.01);
    }

    if ($oldversion < 2020010900.02) {
        $table = new xmldb_table('event');

        // This index will improve the performance when the Events API retrieves category and group events.
        $index = new xmldb_index('eventtype', XMLDB_INDEX_NOTUNIQUE, ['eventtype']);
        if (!$dbman->index_exists($table, $index)) {
            $dbman->add_index($table, $index);
        }

        // This index improves the performance of backups, deletion and visibilty changes on activities.
        $index = new xmldb_index('modulename-instance', XMLDB_INDEX_NOTUNIQUE, ['modulename', 'instance']);
        if (!$dbman->index_exists($table, $index)) {
            $dbman->add_index($table, $index);
        }

        upgrade_main_savepoint(true, 2020010900.02);
    }

    if ($oldversion < 2020011700.02) {
        // Delete all orphaned subscription events.
        $select = "subscriptionid IS NOT NULL
                   AND subscriptionid NOT IN (SELECT id from {event_subscriptions})";
        $DB->delete_records_select('event', $select);

        upgrade_main_savepoint(true, 2020011700.02);
    }

    if ($oldversion < 2020013000.01) {
        global $DB;
        // Delete any associated files.
        $fs = get_file_storage();
        $sql = "SELECT cuc.id, cuc.userid
                  FROM {competency_usercomp} cuc
             LEFT JOIN {user} u ON cuc.userid = u.id
                 WHERE u.deleted = 1";
        $usercompetencies = $DB->get_records_sql($sql);
        foreach ($usercompetencies as $usercomp) {
            $DB->delete_records('competency_evidence', ['usercompetencyid' => $usercomp->id]);
            $DB->delete_records('competency_usercompcourse', ['userid' => $usercomp->userid]);
            $DB->delete_records('competency_usercompplan', ['userid' => $usercomp->userid]);
            $DB->delete_records('competency_usercomp', ['userid' => $usercomp->userid]);
        }

        $sql = "SELECT cue.id, cue.userid
                  FROM {competency_userevidence} cue
             LEFT JOIN {user} u ON cue.userid = u.id
                 WHERE u.deleted = 1";
        $userevidences = $DB->get_records_sql($sql);
        foreach ($userevidences as $userevidence) {
            $DB->delete_records('competency_userevidencecomp', ['userevidenceid' => $userevidence->id]);
            $DB->delete_records('competency_userevidence', ['id' => $userevidence->id]);

            if ($record = $DB->get_record('context', ['contextlevel' => CONTEXT_USER, 'instanceid' => $userevidence->userid],
                    '*', IGNORE_MISSING)) {
                // Delete all orphaned user evidences files.
                $fs->delete_area_files($record->id, 'core_competency', 'userevidence', $userevidence->userid);
            }
        }

        $sql = "SELECT cp.id
                  FROM {competency_plan} cp
             LEFT JOIN {user} u ON cp.userid = u.id
                 WHERE u.deleted = 1";
        $userplans = $DB->get_records_sql($sql);
        foreach ($userplans as $userplan) {
            $DB->delete_records('competency_plancomp', ['planid' => $userplan->id]);
            $DB->delete_records('competency_plan', ['id' => $userplan->id]);
        }

        // Main savepoint reached.
        upgrade_main_savepoint(true, 2020013000.01);
    }

    if ($oldversion < 2020040200.01) {
        // Clean up completion criteria records referring to courses that no longer exist.
        $select = 'criteriatype = :type AND courseinstance NOT IN (SELECT id FROM {course})';
        $params = ['type' => 8]; // COMPLETION_CRITERIA_TYPE_COURSE.

        $DB->delete_records_select('course_completion_criteria', $select, $params);

        // Main savepoint reached.
        upgrade_main_savepoint(true, 2020040200.01);
    }

    if ($oldversion < 2020040700.00) {
        // Remove deprecated Mozilla OpenBadges backpack.
        $url = 'https://backpack.openbadges.org';
        $bp = $DB->get_record('badge_external_backpack', ['backpackapiurl' => $url]);
        if ($bp) {
            // Remove connections for users to this backpack.
            $sql = "SELECT DISTINCT bb.id
                      FROM {badge_backpack} bb
                 LEFT JOIN {badge_external} be ON be. backpackid = bb.externalbackpackid
                     WHERE bb.externalbackpackid = :backpackid";
            $params = ['backpackid' => $bp->id];
            $externalbackpacks = $DB->get_fieldset_sql($sql, $params);
            if ($externalbackpacks) {
                list($sql, $params) = $DB->get_in_or_equal($externalbackpacks);

                // Delete user external collections references to this backpack.
                $DB->execute("DELETE FROM {badge_external} WHERE backpackid " . $sql, $params);
            }
            $DB->delete_records('badge_backpack', ['externalbackpackid' => $bp->id]);

            // Delete deprecated backpack entry.
            $DB->delete_records('badge_external_backpack', ['backpackapiurl' => $url]);
        }

        // Set active external backpack to Badgr.io.
        $url = 'https://api.badgr.io/v2';
        if ($bp = $DB->get_record('badge_external_backpack', ['backpackapiurl' => $url])) {
            set_config('badges_site_backpack', $bp->id);
        } else {
            unset_config('badges_site_backpack');
        }

        upgrade_main_savepoint(true, 2020040700.00);
    }

    if ($oldversion < 2020041500.00) {
        // Define table to store contentbank contents.
        $table = new xmldb_table('contentbank_content');

        // Adding fields to table content_bank.
        $table->add_field('id', XMLDB_TYPE_INTEGER, '10', null, XMLDB_NOTNULL, XMLDB_SEQUENCE, null);
        $table->add_field('name', XMLDB_TYPE_CHAR, '255', null, XMLDB_NOTNULL, null, null);
        $table->add_field('contenttype', XMLDB_TYPE_CHAR, '100', null, XMLDB_NOTNULL, null, null);
        $table->add_field('contextid', XMLDB_TYPE_INTEGER, '10', null, XMLDB_NOTNULL, null, null);
        $table->add_field('instanceid', XMLDB_TYPE_INTEGER, '10', null, null, null, null);
        $table->add_field('configdata', XMLDB_TYPE_TEXT, null, null, null, null, null);
        $table->add_field('usercreated', XMLDB_TYPE_INTEGER, '10', null, XMLDB_NOTNULL, null, null);
        $table->add_field('usermodified', XMLDB_TYPE_INTEGER, '10', null, null, null, null);
        $table->add_field('timecreated', XMLDB_TYPE_INTEGER, '10', null, XMLDB_NOTNULL, null, '0');
        $table->add_field('timemodified', XMLDB_TYPE_INTEGER, '10', null, null, null, '0');

        // Adding keys to table contentbank_content.
        $table->add_key('primary', XMLDB_KEY_PRIMARY, ['id']);
        $table->add_key('contextid', XMLDB_KEY_FOREIGN, ['contextid'], 'context', ['id']);
        $table->add_key('usermodified', XMLDB_KEY_FOREIGN, ['usermodified'], 'user', ['id']);
        $table->add_key('usercreated', XMLDB_KEY_FOREIGN, ['usercreated'], 'user', ['id']);

        // Adding indexes to table contentbank_content.
        $table->add_index('name', XMLDB_INDEX_NOTUNIQUE, ['name']);
        $table->add_index('instance', XMLDB_INDEX_NOTUNIQUE, ['contextid', 'contenttype', 'instanceid']);

        if (!$dbman->table_exists($table)) {
            $dbman->create_table($table);
        }

        // Main savepoint reached.
        upgrade_main_savepoint(true, 2020041500.00);
    }

    if ($oldversion < 2020041700.01) {
        // Upgrade h5p MIME type for existing h5p files.
        $select = $DB->sql_like('filename', '?', false);
        $DB->set_field_select(
            'files',
            'mimetype',
            'application/zip.h5p',
            $select,
            array('%.h5p')
        );

        upgrade_main_savepoint(true, 2020041700.01);
    }

    if ($oldversion < 2020042800.01) {
        // Delete obsolete config value.
        unset_config('enablesafebrowserintegration');
        // Clean up config of the old plugin.
        unset_all_config_for_plugin('quizaccess_safebrowser');

        upgrade_main_savepoint(true, 2020042800.01);
    }

    if ($oldversion < 2020051900.01) {
        // Define field component to be added to event.
        $table = new xmldb_table('event');
        $field = new xmldb_field('component', XMLDB_TYPE_CHAR, '100', null, null, null, null, 'repeatid');

        // Conditionally launch add field component.
        if (!$dbman->field_exists($table, $field)) {
            $dbman->add_field($table, $field);
        }

        // Define index component (not unique) to be added to event.
        $table = new xmldb_table('event');
        $index = new xmldb_index('component', XMLDB_INDEX_NOTUNIQUE, ['component', 'eventtype', 'instance']);

        // Conditionally launch add index component.
        if (!$dbman->index_exists($table, $index)) {
            $dbman->add_index($table, $index);
        }

        // Main savepoint reached.
        upgrade_main_savepoint(true, 2020051900.01);
    }

    if ($oldversion < 2020052000.00) {
        // Define table badge_backpack_oauth2 to be created.
        $table = new xmldb_table('badge_backpack_oauth2');

        // Adding fields to table badge_backpack_oauth2.
        $table->add_field('id', XMLDB_TYPE_INTEGER, '10', null, XMLDB_NOTNULL, XMLDB_SEQUENCE, null);
        $table->add_field('usermodified', XMLDB_TYPE_INTEGER, '10', null, XMLDB_NOTNULL, null, '0');
        $table->add_field('timecreated', XMLDB_TYPE_INTEGER, '10', null, XMLDB_NOTNULL, null, '0');
        $table->add_field('timemodified', XMLDB_TYPE_INTEGER, '10', null, XMLDB_NOTNULL, null, '0');
        $table->add_field('userid', XMLDB_TYPE_INTEGER, '10', null, XMLDB_NOTNULL, null, null);
        $table->add_field('issuerid', XMLDB_TYPE_INTEGER, '10', null, XMLDB_NOTNULL, null, null);
        $table->add_field('externalbackpackid', XMLDB_TYPE_INTEGER, '10', null, XMLDB_NOTNULL, null, null);
        $table->add_field('token', XMLDB_TYPE_TEXT, null, null, XMLDB_NOTNULL, null, null);
        $table->add_field('refreshtoken', XMLDB_TYPE_TEXT, null, null, XMLDB_NOTNULL, null, null);
        $table->add_field('expires', XMLDB_TYPE_INTEGER, '10', null, null, null, null);
        $table->add_field('scope', XMLDB_TYPE_TEXT, null, null, null, null, null);

        // Adding keys to table badge_backpack_oauth2.
        $table->add_key('primary', XMLDB_KEY_PRIMARY, ['id']);
        $table->add_key('usermodified', XMLDB_KEY_FOREIGN, ['usermodified'], 'user', ['id']);
        $table->add_key('userid', XMLDB_KEY_FOREIGN, ['userid'], 'user', ['id']);
        $table->add_key('issuerid', XMLDB_KEY_FOREIGN, ['issuerid'], 'oauth2_issuer', ['id']);
        $table->add_key('externalbackpackid', XMLDB_KEY_FOREIGN, ['externalbackpackid'], 'badge_external_backpack', ['id']);
        // Conditionally launch create table for badge_backpack_oauth2.
        if (!$dbman->table_exists($table)) {
            $dbman->create_table($table);
        }

        // Define field oauth2_issuerid to be added to badge_external_backpack.
        $tablebadgeexternalbackpack = new xmldb_table('badge_external_backpack');
        $fieldoauth2issuerid = new xmldb_field('oauth2_issuerid', XMLDB_TYPE_INTEGER, '10', null, null, null, null, 'password');
        $keybackpackoauth2key = new xmldb_key('backpackoauth2key', XMLDB_KEY_FOREIGN, ['oauth2_issuerid'], 'oauth2_issuer', ['id']);

        // Conditionally launch add field oauth2_issuerid.
        if (!$dbman->field_exists($tablebadgeexternalbackpack, $fieldoauth2issuerid)) {
            $dbman->add_field($tablebadgeexternalbackpack, $fieldoauth2issuerid);

            // Launch add key backpackoauth2key.
            $dbman->add_key($tablebadgeexternalbackpack, $keybackpackoauth2key);
        }

        // Define field assertion to be added to badge_external.
        $tablebadgeexternal = new xmldb_table('badge_external');
        $fieldassertion = new xmldb_field('assertion', XMLDB_TYPE_TEXT, null, null, null, null, null, 'entityid');

        // Conditionally launch add field assertion.
        if (!$dbman->field_exists($tablebadgeexternal, $fieldassertion)) {
            $dbman->add_field($tablebadgeexternal, $fieldassertion);
        }

        // Main savepoint reached.
        upgrade_main_savepoint(true, 2020052000.00);
    }

    if ($oldversion < 2020052200.01) {

        // Define field custom to be added to license.
        $table = new xmldb_table('license');
        $field = new xmldb_field('custom', XMLDB_TYPE_INTEGER, '1', null, XMLDB_NOTNULL, null, '0');

        // Conditionally launch add field custom.
        if (!$dbman->field_exists($table, $field)) {
            $dbman->add_field($table, $field);
        }

        // Define field sortorder to be added to license.
        $field = new xmldb_field('sortorder', XMLDB_TYPE_INTEGER, '5', null, XMLDB_NOTNULL, null, '0');

        // Conditionally launch add field sortorder.
        if (!$dbman->field_exists($table, $field)) {
            $dbman->add_field($table, $field);
        }

        // Define index license (not unique) to be added to files.
        $table = new xmldb_table('files');
        $index = new xmldb_index('license', XMLDB_INDEX_NOTUNIQUE, ['license']);

        // Conditionally launch add index license.
        if (!$dbman->index_exists($table, $index)) {
            $dbman->add_index($table, $index);
        }

        // Upgrade the core license details.
        upgrade_core_licenses();

        // Main savepoint reached.
        upgrade_main_savepoint(true, 2020052200.01);
    }

    if ($oldversion < 2020060500.01) {
        // Define field moodlenetprofile to be added to user.
        $table = new xmldb_table('user');
        $field = new xmldb_field('moodlenetprofile', XMLDB_TYPE_CHAR, '255', null, null, null, null, 'alternatename');

        // Conditionally launch add field moodlenetprofile.
        if (!$dbman->field_exists($table, $field)) {
            $dbman->add_field($table, $field);
        }

        // Main savepoint reached.
        upgrade_main_savepoint(true, 2020060500.01);
    }

    // Automatically generated Moodle v3.9.0 release upgrade line.
    // Put any upgrade step following this.
    if ($oldversion < 2020061500.02) {
        // Update default digital age consent map according to the current legislation on each country.

        // The default age of digital consent map for 38 and below.
        $oldageofdigitalconsentmap = implode(PHP_EOL, [
            '*, 16',
            'AT, 14',
            'ES, 14',
            'US, 13'
        ]);

        // Check if the current age of digital consent map matches the old one.
        if (get_config('moodle', 'agedigitalconsentmap') === $oldageofdigitalconsentmap) {
            // If the site is still using the old defaults, upgrade to the new default.
            $ageofdigitalconsentmap = implode(PHP_EOL, [
                '*, 16',
                'AT, 14',
                'BE, 13',
                'BG, 14',
                'CY, 14',
                'CZ, 15',
                'DK, 13',
                'EE, 13',
                'ES, 14',
                'FI, 13',
                'FR, 15',
                'GB, 13',
                'GR, 15',
                'IT, 14',
                'LT, 14',
                'LV, 13',
                'MT, 13',
                'NO, 13',
                'PT, 13',
                'SE, 13',
                'US, 13'
            ]);
            set_config('agedigitalconsentmap', $ageofdigitalconsentmap);
        }

        upgrade_main_savepoint(true, 2020061500.02);
    }

    if ($oldversion < 2020062600.01) {
        // Add index to the token field in the external_tokens table.
        $table = new xmldb_table('external_tokens');
        $index = new xmldb_index('token', XMLDB_INDEX_NOTUNIQUE, ['token']);

        if (!$dbman->index_exists($table, $index)) {
            $dbman->add_index($table, $index);
        }

        upgrade_main_savepoint(true, 2020062600.01);
    }

    if ($oldversion < 2020071100.01) {
        // Clean up completion criteria records referring to NULL course prerequisites.
        $select = 'criteriatype = :type AND courseinstance IS NULL';
        $params = ['type' => 8]; // COMPLETION_CRITERIA_TYPE_COURSE.

        $DB->delete_records_select('course_completion_criteria', $select, $params);

        // Main savepoint reached.
        upgrade_main_savepoint(true, 2020071100.01);
    }

    if ($oldversion < 2020072300.01) {
        // Restore and set the guest user if it has been previously removed via GDPR, or set to an nonexistent
        // user account.
        $currentguestuser = $DB->get_record('user', array('id' => $CFG->siteguest));

        if (!$currentguestuser) {
            if (!$guest = $DB->get_record('user', array('username' => 'guest', 'mnethostid' => $CFG->mnet_localhost_id))) {
                // Create a guest user account.
                $guest = new stdClass();
                $guest->auth        = 'manual';
                $guest->username    = 'guest';
                $guest->password    = hash_internal_user_password('guest');
                $guest->firstname   = get_string('guestuser');
                $guest->lastname    = ' ';
                $guest->email       = 'root@localhost';
                $guest->description = get_string('guestuserinfo');
                $guest->mnethostid  = $CFG->mnet_localhost_id;
                $guest->confirmed   = 1;
                $guest->lang        = $CFG->lang;
                $guest->timemodified= time();
                $guest->id = $DB->insert_record('user', $guest);
            }
            // Set the guest user.
            set_config('siteguest', $guest->id);
        }

        // Main savepoint reached.
        upgrade_main_savepoint(true, 2020072300.01);
    }

<<<<<<< HEAD
    if ($oldversion < 2021052500.01) {

        // Define field timecreated to be added to task_adhoc.
        $table = new xmldb_table('task_adhoc');
        $field = new xmldb_field('timecreated', XMLDB_TYPE_INTEGER, '10', null, XMLDB_NOTNULL, null, '0', 'blocking');

        // Conditionally launch add field timecreated.
        if (!$dbman->field_exists($table, $field)) {
            $dbman->add_field($table, $field);
        }

        // Main savepoint reached.
        upgrade_main_savepoint(true, 2021052500.01);
    }

    if ($oldversion < 2021052500.02) {
        // Delete all user evidence files from users that have been deleted.
        $sql = "SELECT DISTINCT f.*
                  FROM {files} f
             LEFT JOIN {context} c ON f.contextid = c.id
                 WHERE f.component = :component
                   AND f.filearea = :filearea
                   AND c.id IS NULL";
        $stalefiles = $DB->get_records_sql($sql, ['component' => 'core_competency', 'filearea' => 'userevidence']);

        $fs = get_file_storage();
        foreach ($stalefiles as $stalefile) {
            $fs->get_file_instance($stalefile)->delete();
        }

        upgrade_main_savepoint(true, 2021052500.02);
    }

    if ($oldversion < 2021052500.04) {
        // Define field metadatasettings to be added to h5p_libraries.
        $table = new xmldb_table('h5p_libraries');
        $field = new xmldb_field('metadatasettings', XMLDB_TYPE_TEXT, null, null, null, null, null, 'coreminor');

        // Conditionally launch add field metadatasettings.
        if (!$dbman->field_exists($table, $field)) {
            $dbman->add_field($table, $field);
        }

        // Get installed library files that have no metadata settings value.
        $params = [
            'component' => 'core_h5p',
            'filearea' => 'libraries',
            'filename' => 'library.json',
        ];
        $sql = "SELECT l.id, f.id as fileid
                  FROM {files} f
             LEFT JOIN {h5p_libraries} l ON f.itemid = l.id
                 WHERE f.component = :component
                       AND f.filearea = :filearea
                       AND f.filename = :filename";
        $libraries = $DB->get_records_sql($sql, $params);

        // Update metadatasettings field when the attribute is present in the library.json file.
        $fs = get_file_storage();
        foreach ($libraries as $library) {
            $jsonfile = $fs->get_file_by_id($library->fileid);
            $jsoncontent = json_decode($jsonfile->get_content());
            if (isset($jsoncontent->metadataSettings)) {
                unset($library->fileid);
                $library->metadatasettings = json_encode($jsoncontent->metadataSettings);
                $DB->update_record('h5p_libraries', $library);
            }
        }

        // Main savepoint reached.
        upgrade_main_savepoint(true, 2021052500.04);
    }

    if ($oldversion < 2021052500.05) {
        // Define fields to be added to task_scheduled.
        $table = new xmldb_table('task_scheduled');
        $field = new xmldb_field('timestarted', XMLDB_TYPE_INTEGER, '10', null, null, null, null, 'disabled');
        if (!$dbman->field_exists($table, $field)) {
            $dbman->add_field($table, $field);
        }
        $field = new xmldb_field('hostname', XMLDB_TYPE_CHAR, '255', null, null, null, null, 'timestarted');
        if (!$dbman->field_exists($table, $field)) {
            $dbman->add_field($table, $field);
        }
        $field = new xmldb_field('pid', XMLDB_TYPE_INTEGER, '10', null, null, null, null, 'hostname');
        if (!$dbman->field_exists($table, $field)) {
            $dbman->add_field($table, $field);
        }

        // Define fields to be added to task_adhoc.
        $table = new xmldb_table('task_adhoc');
        $field = new xmldb_field('timestarted', XMLDB_TYPE_INTEGER, '10', null, null, null, null, 'blocking');
        if (!$dbman->field_exists($table, $field)) {
            $dbman->add_field($table, $field);
        }
        $field = new xmldb_field('hostname', XMLDB_TYPE_CHAR, '255', null, null, null, null, 'timestarted');
        if (!$dbman->field_exists($table, $field)) {
            $dbman->add_field($table, $field);
        }
        $field = new xmldb_field('pid', XMLDB_TYPE_INTEGER, '10', null, null, null, null, 'hostname');
        if (!$dbman->field_exists($table, $field)) {
            $dbman->add_field($table, $field);
        }

        // Define fields to be added to task_log.
        $table = new xmldb_table('task_log');
        $field = new xmldb_field('hostname', XMLDB_TYPE_CHAR, '255', null, null, null, null, 'output');
        if (!$dbman->field_exists($table, $field)) {
            $dbman->add_field($table, $field);
        }
        $field = new xmldb_field('pid', XMLDB_TYPE_INTEGER, '10', null, null, null, null, 'hostname');
        if (!$dbman->field_exists($table, $field)) {
            $dbman->add_field($table, $field);
        }

        // Main savepoint reached.
        upgrade_main_savepoint(true, 2021052500.05);
    }

=======
    if ($oldversion < 2020081400.01) {
        // Define table to store virus infected details.
        $table = new xmldb_table('infected_files');

        // Adding fields to table infected_files.
        $table->add_field('id', XMLDB_TYPE_INTEGER, '10', null, XMLDB_NOTNULL, XMLDB_SEQUENCE, null);
        $table->add_field('filename', XMLDB_TYPE_TEXT, null, null, XMLDB_NOTNULL, null, null);
        $table->add_field('quarantinedfile', XMLDB_TYPE_TEXT, null, null, null, null, null);
        $table->add_field('userid', XMLDB_TYPE_INTEGER, '10', null, XMLDB_NOTNULL, null, null);
        $table->add_field('reason', XMLDB_TYPE_TEXT, null, null, XMLDB_NOTNULL, null, null);
        $table->add_field('timecreated', XMLDB_TYPE_INTEGER, '10', null, XMLDB_NOTNULL, null, '0');

        // Adding keys to table infected_files.
        $table->add_key('primary', XMLDB_KEY_PRIMARY, ['id']);
        $table->add_key('userid', XMLDB_KEY_FOREIGN, ['userid'], 'user', ['id']);

        // Conditionally launch create table for infected_files.
        if (!$dbman->table_exists($table)) {
            $dbman->create_table($table);
        }
        upgrade_main_savepoint(true, 2020081400.01);
    }
>>>>>>> 8e0e99e4
    return true;
}<|MERGE_RESOLUTION|>--- conflicted
+++ resolved
@@ -2542,7 +2542,6 @@
         upgrade_main_savepoint(true, 2020072300.01);
     }
 
-<<<<<<< HEAD
     if ($oldversion < 2021052500.01) {
 
         // Define field timecreated to be added to task_adhoc.
@@ -2662,8 +2661,7 @@
         upgrade_main_savepoint(true, 2021052500.05);
     }
 
-=======
-    if ($oldversion < 2020081400.01) {
+    if ($oldversion < 2021052500.06) {
         // Define table to store virus infected details.
         $table = new xmldb_table('infected_files');
 
@@ -2683,8 +2681,8 @@
         if (!$dbman->table_exists($table)) {
             $dbman->create_table($table);
         }
-        upgrade_main_savepoint(true, 2020081400.01);
-    }
->>>>>>> 8e0e99e4
+        upgrade_main_savepoint(true, 2021052500.06);
+    }
+
     return true;
 }