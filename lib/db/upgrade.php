<?php
// This file is part of Moodle - http://moodle.org/
//
// Moodle is free software: you can redistribute it and/or modify
// it under the terms of the GNU General Public License as published by
// the Free Software Foundation, either version 3 of the License, or
// (at your option) any later version.
//
// Moodle is distributed in the hope that it will be useful,
// but WITHOUT ANY WARRANTY; without even the implied warranty of
// MERCHANTABILITY or FITNESS FOR A PARTICULAR PURPOSE.  See the
// GNU General Public License for more details.
//
// You should have received a copy of the GNU General Public License
// along with Moodle.  If not, see <http://www.gnu.org/licenses/>.

/**
 * This file keeps track of upgrades to Moodle.
 *
 * Sometimes, changes between versions involve
 * alterations to database structures and other
 * major things that may break installations.
 *
 * The upgrade function in this file will attempt
 * to perform all the necessary actions to upgrade
 * your older installation to the current version.
 *
 * If there's something it cannot do itself, it
 * will tell you what you need to do.
 *
 * The commands in here will all be database-neutral,
 * using the methods of database_manager class
 *
 * Please do not forget to use upgrade_set_timeout()
 * before any action that may take longer time to finish.
 *
 * @package   core_install
 * @category  upgrade
 * @copyright 2006 onwards Martin Dougiamas  http://dougiamas.com
 * @license   http://www.gnu.org/copyleft/gpl.html GNU GPL v3 or later
 */

defined('MOODLE_INTERNAL') || die();

/**
 * Main upgrade tasks to be executed on Moodle version bump
 *
 * This function is automatically executed after one bump in the Moodle core
 * version is detected. It's in charge of performing the required tasks
 * to raise core from the previous version to the next one.
 *
 * It's a collection of ordered blocks of code, named "upgrade steps",
 * each one performing one isolated (from the rest of steps) task. Usually
 * tasks involve creating new DB objects or performing manipulation of the
 * information for cleanup/fixup purposes.
 *
 * Each upgrade step has a fixed structure, that can be summarised as follows:
 *
 * if ($oldversion < XXXXXXXXXX.XX) {
 *     // Explanation of the update step, linking to issue in the Tracker if necessary
 *     upgrade_set_timeout(XX); // Optional for big tasks
 *     // Code to execute goes here, usually the XMLDB Editor will
 *     // help you here. See {@link http://docs.moodle.org/dev/XMLDB_editor}.
 *     upgrade_main_savepoint(true, XXXXXXXXXX.XX);
 * }
 *
 * All plugins within Moodle (modules, blocks, reports...) support the existence of
 * their own upgrade.php file, using the "Frankenstyle" component name as
 * defined at {@link http://docs.moodle.org/dev/Frankenstyle}, for example:
 *     - {@link xmldb_page_upgrade($oldversion)}. (modules don't require the plugintype ("mod_") to be used.
 *     - {@link xmldb_auth_manual_upgrade($oldversion)}.
 *     - {@link xmldb_workshopform_accumulative_upgrade($oldversion)}.
 *     - ....
 *
 * In order to keep the contents of this file reduced, it's allowed to create some helper
 * functions to be used here in the {@link upgradelib.php} file at the same directory. Note
 * that such a file must be manually included from upgrade.php, and there are some restrictions
 * about what can be used within it.
 *
 * For more information, take a look to the documentation available:
 *     - Data definition API: {@link http://docs.moodle.org/dev/Data_definition_API}
 *     - Upgrade API: {@link http://docs.moodle.org/dev/Upgrade_API}
 *
 * @param int $oldversion
 * @return bool always true
 */
function xmldb_main_upgrade($oldversion) {
    global $CFG, $DB;

    require_once($CFG->libdir.'/db/upgradelib.php'); // Core Upgrade-related functions.

    $dbman = $DB->get_manager(); // Loads ddl manager and xmldb classes.

    // Always keep this upgrade step with version being the minimum
    // allowed version to upgrade from (v3.2.0 right now).
    if ($oldversion < 2016120500) {
        // Just in case somebody hacks upgrade scripts or env, we really can not continue.
        echo("You need to upgrade to 3.2.x or higher first!\n");
        exit(1);
        // Note this savepoint is 100% unreachable, but needed to pass the upgrade checks.
        upgrade_main_savepoint(true, 2016120500);
    }

    if ($oldversion < 2016122800.00) {
        // Find all roles with the coursecreator archetype.
        $coursecreatorroleids = $DB->get_records('role', array('archetype' => 'coursecreator'), '', 'id');

        $context = context_system::instance();
        $capability = 'moodle/site:configview';

        foreach ($coursecreatorroleids as $roleid => $notused) {

            // Check that the capability has not already been assigned. If it has then it's either already set
            // to allow or specifically set to prohibit or prevent.
            if (!$DB->record_exists('role_capabilities', array('roleid' => $roleid, 'capability' => $capability))) {
                // Assign the capability.
                $cap = new stdClass();
                $cap->contextid    = $context->id;
                $cap->roleid       = $roleid;
                $cap->capability   = $capability;
                $cap->permission   = CAP_ALLOW;
                $cap->timemodified = time();
                $cap->modifierid   = 0;

                $DB->insert_record('role_capabilities', $cap);
            }
        }

        // Main savepoint reached.
        upgrade_main_savepoint(true, 2016122800.00);
    }

    if ($oldversion < 2017020200.01) {

        // Define index useridfrom_timeuserfromdeleted_notification (not unique) to be added to message.
        $table = new xmldb_table('message');
        $index = new xmldb_index('useridfrom_timeuserfromdeleted_notification', XMLDB_INDEX_NOTUNIQUE, array('useridfrom', 'timeuserfromdeleted', 'notification'));

        // Conditionally launch add index useridfrom_timeuserfromdeleted_notification.
        if (!$dbman->index_exists($table, $index)) {
            $dbman->add_index($table, $index);
        }

        // Define index useridto_timeusertodeleted_notification (not unique) to be added to message.
        $index = new xmldb_index('useridto_timeusertodeleted_notification', XMLDB_INDEX_NOTUNIQUE, array('useridto', 'timeusertodeleted', 'notification'));

        // Conditionally launch add index useridto_timeusertodeleted_notification.
        if (!$dbman->index_exists($table, $index)) {
            $dbman->add_index($table, $index);
        }

        $index = new xmldb_index('useridto', XMLDB_INDEX_NOTUNIQUE, array('useridto'));

        // Conditionally launch drop index useridto.
        if ($dbman->index_exists($table, $index)) {
            $dbman->drop_index($table, $index);
        }

        // Main savepoint reached.
        upgrade_main_savepoint(true, 2017020200.01);
    }

    if ($oldversion < 2017020200.02) {

        // Define index useridfrom_timeuserfromdeleted_notification (not unique) to be added to message_read.
        $table = new xmldb_table('message_read');
        $index = new xmldb_index('useridfrom_timeuserfromdeleted_notification', XMLDB_INDEX_NOTUNIQUE, array('useridfrom', 'timeuserfromdeleted', 'notification'));

        // Conditionally launch add index useridfrom_timeuserfromdeleted_notification.
        if (!$dbman->index_exists($table, $index)) {
            $dbman->add_index($table, $index);
        }

        // Define index useridto_timeusertodeleted_notification (not unique) to be added to message_read.
        $index = new xmldb_index('useridto_timeusertodeleted_notification', XMLDB_INDEX_NOTUNIQUE, array('useridto', 'timeusertodeleted', 'notification'));

        // Conditionally launch add index useridto_timeusertodeleted_notification.
        if (!$dbman->index_exists($table, $index)) {
            $dbman->add_index($table, $index);
        }

        $index = new xmldb_index('useridto', XMLDB_INDEX_NOTUNIQUE, array('useridto'));

        // Conditionally launch drop index useridto.
        if ($dbman->index_exists($table, $index)) {
            $dbman->drop_index($table, $index);
        }

        // Main savepoint reached.
        upgrade_main_savepoint(true, 2017020200.02);
    }

    if ($oldversion < 2017020901.00) {

        // Delete "orphaned" block positions. Note, the query does not use indexes (because there are none),
        // if it runs too long during upgrade you can comment this line - it will leave orphaned records
        // in the database but they won't bother you.
        upgrade_block_positions();

        // Main savepoint reached.
        upgrade_main_savepoint(true, 2017020901.00);
    }

    if ($oldversion < 2017021300.00) {
        unset_config('loginpasswordautocomplete');
        upgrade_main_savepoint(true, 2017021300.00);
    }

    if ($oldversion < 2017021400.00) {
        // Define field visibleoncoursepage to be added to course_modules.
        $table = new xmldb_table('course_modules');
        $field = new xmldb_field('visibleoncoursepage', XMLDB_TYPE_INTEGER, '1', null, XMLDB_NOTNULL, null, '1', 'visible');

        // Conditionally launch add field visibleoncoursepage.
        if (!$dbman->field_exists($table, $field)) {
            $dbman->add_field($table, $field);
        }

        // Main savepoint reached.
        upgrade_main_savepoint(true, 2017021400.00);
    }

    if ($oldversion < 2017030700.00) {

        // Define field priority to be added to event.
        $table = new xmldb_table('event');
        $field = new xmldb_field('priority', XMLDB_TYPE_INTEGER, '10', null, null, null, null, 'subscriptionid');

        // Conditionally launch add field priority.
        if (!$dbman->field_exists($table, $field)) {
            $dbman->add_field($table, $field);
        }

        // Main savepoint reached.
        upgrade_main_savepoint(true, 2017030700.00);
    }

    if ($oldversion < 2017031400.00) {

        // Define table file_conversion to be created.
        $table = new xmldb_table('file_conversion');

        // Adding fields to table file_conversion.
        $table->add_field('id', XMLDB_TYPE_INTEGER, '10', null, XMLDB_NOTNULL, XMLDB_SEQUENCE, null);
        $table->add_field('usermodified', XMLDB_TYPE_INTEGER, '10', null, XMLDB_NOTNULL, null, null);
        $table->add_field('timecreated', XMLDB_TYPE_INTEGER, '10', null, XMLDB_NOTNULL, null, null);
        $table->add_field('timemodified', XMLDB_TYPE_INTEGER, '10', null, XMLDB_NOTNULL, null, null);
        $table->add_field('sourcefileid', XMLDB_TYPE_INTEGER, '10', null, XMLDB_NOTNULL, null, null);
        $table->add_field('targetformat', XMLDB_TYPE_CHAR, '100', null, XMLDB_NOTNULL, null, null);
        $table->add_field('status', XMLDB_TYPE_INTEGER, '10', null, null, null, '0');
        $table->add_field('statusmessage', XMLDB_TYPE_TEXT, null, null, null, null, null);
        $table->add_field('converter', XMLDB_TYPE_CHAR, '255', null, null, null, null);
        $table->add_field('destfileid', XMLDB_TYPE_INTEGER, '10', null, null, null, null);
        $table->add_field('data', XMLDB_TYPE_TEXT, null, null, null, null, null);

        // Adding keys to table file_conversion.
        $table->add_key('primary', XMLDB_KEY_PRIMARY, array('id'));
        $table->add_key('sourcefileid', XMLDB_KEY_FOREIGN, array('sourcefileid'), 'files', array('id'));
        $table->add_key('destfileid', XMLDB_KEY_FOREIGN, array('destfileid'), 'files', array('id'));

        // Conditionally launch create table for file_conversion.
        if (!$dbman->table_exists($table)) {
            $dbman->create_table($table);
        }

        // Main savepoint reached.
        upgrade_main_savepoint(true, 2017031400.00);
    }

    if ($oldversion < 2017040400.00) {

        // If block_course_overview is no longer present, replace with block_myoverview.
        if (!file_exists($CFG->dirroot . '/blocks/course_overview/block_course_overview.php')) {
            $DB->set_field('block_instances', 'blockname', 'myoverview', array('blockname' => 'course_overview'));
        }

        upgrade_main_savepoint(true, 2017040400.00);
    }

    if ($oldversion < 2017040401.00) {

        // If block_course_overview is no longer present, remove it.
        // Note - we do not need to completely remove the block context etc because we
        // have replaced all occurrences of block_course_overview with block_myoverview
        // in the upgrade step above.
        if (!file_exists($CFG->dirroot . '/blocks/course_overview/block_course_overview.php')) {
            // Delete the block from the block table.
            $DB->delete_records('block', array('name' => 'course_overview'));
            // Remove capabilities.
            capabilities_cleanup('block_course_overview');
            // Clean config.
            unset_all_config_for_plugin('block_course_overview');
        }

        upgrade_main_savepoint(true, 2017040401.00);
    }

    if ($oldversion < 2017040402.00) {

        // Define fields to be added to the 'event' table.
        $table = new xmldb_table('event');
        $fieldtype = new xmldb_field('type', XMLDB_TYPE_INTEGER, '4', null, XMLDB_NOTNULL, null, 0, 'instance');
        $fieldtimesort = new xmldb_field('timesort', XMLDB_TYPE_INTEGER, '10', null, false, null, null, 'timeduration');

        // Conditionally launch add field.
        if (!$dbman->field_exists($table, $fieldtype)) {
            $dbman->add_field($table, $fieldtype);
        }

        // Conditionally launch add field.
        if (!$dbman->field_exists($table, $fieldtimesort)) {
            $dbman->add_field($table, $fieldtimesort);
        }

        // Now, define the index we will be adding.
        $index = new xmldb_index('type-timesort', XMLDB_INDEX_NOTUNIQUE, array('type', 'timesort'));

        // Conditionally launch add index.
        if (!$dbman->index_exists($table, $index)) {
            $dbman->add_index($table, $index);
        }

        upgrade_main_savepoint(true, 2017040402.00);
    }

    if ($oldversion < 2017040700.01) {

        // Define table oauth2_issuer to be created.
        $table = new xmldb_table('oauth2_issuer');

        // Adding fields to table oauth2_issuer.
        $table->add_field('id', XMLDB_TYPE_INTEGER, '10', null, XMLDB_NOTNULL, XMLDB_SEQUENCE, null);
        $table->add_field('timecreated', XMLDB_TYPE_INTEGER, '10', null, XMLDB_NOTNULL, null, null);
        $table->add_field('timemodified', XMLDB_TYPE_INTEGER, '10', null, XMLDB_NOTNULL, null, null);
        $table->add_field('usermodified', XMLDB_TYPE_INTEGER, '10', null, XMLDB_NOTNULL, null, null);
        $table->add_field('name', XMLDB_TYPE_CHAR, '255', null, XMLDB_NOTNULL, null, null);
        $table->add_field('image', XMLDB_TYPE_TEXT, null, null, XMLDB_NOTNULL, null, null);
        $table->add_field('baseurl', XMLDB_TYPE_TEXT, null, null, XMLDB_NOTNULL, null, null);
        $table->add_field('clientid', XMLDB_TYPE_TEXT, null, null, XMLDB_NOTNULL, null, null);
        $table->add_field('clientsecret', XMLDB_TYPE_TEXT, null, null, XMLDB_NOTNULL, null, null);
        $table->add_field('loginscopes', XMLDB_TYPE_TEXT, null, null, XMLDB_NOTNULL, null, null);
        $table->add_field('loginscopesoffline', XMLDB_TYPE_TEXT, null, null, XMLDB_NOTNULL, null, null);
        $table->add_field('loginparams', XMLDB_TYPE_TEXT, null, null, XMLDB_NOTNULL, null, null);
        $table->add_field('loginparamsoffline', XMLDB_TYPE_TEXT, null, null, XMLDB_NOTNULL, null, null);
        $table->add_field('alloweddomains', XMLDB_TYPE_TEXT, null, null, XMLDB_NOTNULL, null, null);
        $table->add_field('scopessupported', XMLDB_TYPE_TEXT, null, null, null, null, null);
        $table->add_field('showonloginpage', XMLDB_TYPE_INTEGER, '2', null, XMLDB_NOTNULL, null, '1');
        $table->add_field('enabled', XMLDB_TYPE_INTEGER, '2', null, XMLDB_NOTNULL, null, '1');
        $table->add_field('sortorder', XMLDB_TYPE_INTEGER, '10', null, XMLDB_NOTNULL, null, null);

        // Adding keys to table oauth2_issuer.
        $table->add_key('primary', XMLDB_KEY_PRIMARY, array('id'));

        // Conditionally launch create table for oauth2_issuer.
        if (!$dbman->table_exists($table)) {
            $dbman->create_table($table);
        }

        // Main savepoint reached.
        upgrade_main_savepoint(true, 2017040700.01);
    }

    if ($oldversion < 2017040700.02) {

        // Define table oauth2_endpoint to be created.
        $table = new xmldb_table('oauth2_endpoint');

        // Adding fields to table oauth2_endpoint.
        $table->add_field('id', XMLDB_TYPE_INTEGER, '10', null, XMLDB_NOTNULL, XMLDB_SEQUENCE, null);
        $table->add_field('timecreated', XMLDB_TYPE_INTEGER, '10', null, XMLDB_NOTNULL, null, null);
        $table->add_field('timemodified', XMLDB_TYPE_INTEGER, '10', null, XMLDB_NOTNULL, null, null);
        $table->add_field('usermodified', XMLDB_TYPE_INTEGER, '10', null, XMLDB_NOTNULL, null, null);
        $table->add_field('name', XMLDB_TYPE_CHAR, '255', null, XMLDB_NOTNULL, null, null);
        $table->add_field('url', XMLDB_TYPE_TEXT, null, null, XMLDB_NOTNULL, null, null);
        $table->add_field('issuerid', XMLDB_TYPE_INTEGER, '10', null, XMLDB_NOTNULL, null, null);

        // Adding keys to table oauth2_endpoint.
        $table->add_key('primary', XMLDB_KEY_PRIMARY, array('id'));
        $table->add_key('issuer_id_key', XMLDB_KEY_FOREIGN, array('issuerid'), 'oauth2_issuer', array('id'));

        // Conditionally launch create table for oauth2_endpoint.
        if (!$dbman->table_exists($table)) {
            $dbman->create_table($table);
        }

        // Main savepoint reached.
        upgrade_main_savepoint(true, 2017040700.02);
    }

    if ($oldversion < 2017040700.03) {

        // Define table oauth2_system_account to be created.
        $table = new xmldb_table('oauth2_system_account');

        // Adding fields to table oauth2_system_account.
        $table->add_field('id', XMLDB_TYPE_INTEGER, '10', null, XMLDB_NOTNULL, XMLDB_SEQUENCE, null);
        $table->add_field('timecreated', XMLDB_TYPE_INTEGER, '10', null, XMLDB_NOTNULL, null, null);
        $table->add_field('timemodified', XMLDB_TYPE_INTEGER, '10', null, XMLDB_NOTNULL, null, null);
        $table->add_field('usermodified', XMLDB_TYPE_INTEGER, '10', null, XMLDB_NOTNULL, null, null);
        $table->add_field('issuerid', XMLDB_TYPE_INTEGER, '10', null, XMLDB_NOTNULL, null, null);
        $table->add_field('refreshtoken', XMLDB_TYPE_TEXT, null, null, XMLDB_NOTNULL, null, null);
        $table->add_field('grantedscopes', XMLDB_TYPE_TEXT, null, null, XMLDB_NOTNULL, null, null);
        $table->add_field('username', XMLDB_TYPE_TEXT, null, null, XMLDB_NOTNULL, null, null);
        $table->add_field('email', XMLDB_TYPE_TEXT, null, null, XMLDB_NOTNULL, null, null);

        // Adding keys to table oauth2_system_account.
        $table->add_key('primary', XMLDB_KEY_PRIMARY, array('id'));
        $table->add_key('issueridkey', XMLDB_KEY_FOREIGN_UNIQUE, array('issuerid'), 'oauth2_issuer', array('id'));

        // Conditionally launch create table for oauth2_system_account.
        if (!$dbman->table_exists($table)) {
            $dbman->create_table($table);
        }

        // Main savepoint reached.
        upgrade_main_savepoint(true, 2017040700.03);
    }

    if ($oldversion < 2017040700.04) {

        // Define table oauth2_user_field_mapping to be created.
        $table = new xmldb_table('oauth2_user_field_mapping');

        // Adding fields to table oauth2_user_field_mapping.
        $table->add_field('id', XMLDB_TYPE_INTEGER, '10', null, XMLDB_NOTNULL, XMLDB_SEQUENCE, null);
        $table->add_field('timemodified', XMLDB_TYPE_INTEGER, '10', null, XMLDB_NOTNULL, null, null);
        $table->add_field('timecreated', XMLDB_TYPE_INTEGER, '10', null, XMLDB_NOTNULL, null, null);
        $table->add_field('usermodified', XMLDB_TYPE_INTEGER, '10', null, XMLDB_NOTNULL, null, null);
        $table->add_field('issuerid', XMLDB_TYPE_INTEGER, '10', null, XMLDB_NOTNULL, null, null);
        $table->add_field('externalfield', XMLDB_TYPE_CHAR, '64', null, XMLDB_NOTNULL, null, null);
        $table->add_field('internalfield', XMLDB_TYPE_CHAR, '64', null, XMLDB_NOTNULL, null, null);

        // Adding keys to table oauth2_user_field_mapping.
        $table->add_key('primary', XMLDB_KEY_PRIMARY, array('id'));
        $table->add_key('issuerkey', XMLDB_KEY_FOREIGN, array('issuerid'), 'oauth2_issuer', array('id'));
        $table->add_key('uniqinternal', XMLDB_KEY_UNIQUE, array('issuerid', 'internalfield'));

        // Conditionally launch create table for oauth2_user_field_mapping.
        if (!$dbman->table_exists($table)) {
            $dbman->create_table($table);
        }

        // Main savepoint reached.
        upgrade_main_savepoint(true, 2017040700.04);
    }

    if ($oldversion < 2017041801.00) {

        // Define table course_completion_defaults to be created.
        $table = new xmldb_table('course_completion_defaults');

        // Adding fields to table course_completion_defaults.
        $table->add_field('id', XMLDB_TYPE_INTEGER, '10', null, XMLDB_NOTNULL, XMLDB_SEQUENCE, null);
        $table->add_field('course', XMLDB_TYPE_INTEGER, '10', null, XMLDB_NOTNULL, null, null);
        $table->add_field('module', XMLDB_TYPE_INTEGER, '10', null, XMLDB_NOTNULL, null, null);
        $table->add_field('completion', XMLDB_TYPE_INTEGER, '1', null, XMLDB_NOTNULL, null, '0');
        $table->add_field('completionview', XMLDB_TYPE_INTEGER, '1', null, XMLDB_NOTNULL, null, '0');
        $table->add_field('completionusegrade', XMLDB_TYPE_INTEGER, '1', null, XMLDB_NOTNULL, null, '0');
        $table->add_field('completionexpected', XMLDB_TYPE_INTEGER, '10', null, XMLDB_NOTNULL, null, '0');
        $table->add_field('customrules', XMLDB_TYPE_TEXT, null, null, null, null, null);

        // Adding keys to table course_completion_defaults.
        $table->add_key('primary', XMLDB_KEY_PRIMARY, array('id'));
        $table->add_key('module', XMLDB_KEY_FOREIGN, array('module'), 'modules', array('id'));
        $table->add_key('course', XMLDB_KEY_FOREIGN, array('course'), 'course', array('id'));

        // Adding indexes to table course_completion_defaults.
        $table->add_index('coursemodule', XMLDB_INDEX_UNIQUE, array('course', 'module'));

        // Conditionally launch create table for course_completion_defaults.
        if (!$dbman->table_exists($table)) {
            $dbman->create_table($table);
        }

        upgrade_main_savepoint(true, 2017041801.00);
    }

    if ($oldversion < 2017050500.01) {
        // Get the list of parent event IDs.
        $sql = "SELECT DISTINCT repeatid
                           FROM {event}
                          WHERE repeatid <> 0";
        $parentids = array_keys($DB->get_records_sql($sql));
        // Check if there are repeating events we need to process.
        if (!empty($parentids)) {
            // The repeat IDs of parent events should match their own ID.
            // So we need to update parent events that have non-matching IDs and repeat IDs.
            list($insql, $params) = $DB->get_in_or_equal($parentids);
            $updatesql = "UPDATE {event}
                             SET repeatid = id
                           WHERE id <> repeatid
                                 AND id $insql";
            $DB->execute($updatesql, $params);
        }

        // Main savepoint reached.
        upgrade_main_savepoint(true, 2017050500.01);
    }

    if ($oldversion < 2017050500.02) {
        // MDL-58684:
        // Remove all portfolio_tempdata records as these may contain serialized \file_system type objects, which are now unable to
        // be unserialized because of changes to the file storage API made in MDL-46375. Portfolio now stores an id reference to
        // files instead of the object.
        // These records are normally removed after a successful export, however, can be left behind if the user abandons the
        // export attempt (a stale record). Additionally, each stale record cannot be reused and is normally cleaned up by the cron
        // task core\task\portfolio_cron_task. Since the cron task tries to unserialize them, and generates a warning, we'll remove
        // all records here.
        $DB->delete_records_select('portfolio_tempdata', 'id > ?', [0]);

        // Main savepoint reached.
        upgrade_main_savepoint(true, 2017050500.02);
    }

    if ($oldversion < 2017050900.01) {
        // Create adhoc task for upgrading of existing calendar events.
        $record = new \stdClass();
        $record->classname = '\core\task\refresh_mod_calendar_events_task';
        $record->component = 'core';

        // Next run time based from nextruntime computation in \core\task\manager::queue_adhoc_task().
        $nextruntime = time() - 1;
        $record->nextruntime = $nextruntime;
        $DB->insert_record('task_adhoc', $record);

        // Main savepoint reached.
        upgrade_main_savepoint(true, 2017050900.01);
    }

    // Automatically generated Moodle v3.3.0 release upgrade line.
    // Put any upgrade step following this.

    if ($oldversion < 2017061201.00) {
        $table = new xmldb_table('course_sections');
        $field = new xmldb_field('timemodified', XMLDB_TYPE_INTEGER, '10', null, XMLDB_NOTNULL, null, '0', 'availability');

        // Define a field 'timemodified' in the 'course_sections' table.
        if (!$dbman->field_exists($table, $field)) {
            $dbman->add_field($table, $field);
        }

        upgrade_main_savepoint(true, 2017061201.00);
    }

    if ($oldversion < 2017061301.00) {
        // Check if the value of 'navcourselimit' is set to the old default value, if so, change it to the new default.
        if ($CFG->navcourselimit == 20) {
            set_config('navcourselimit', 10);
        }

        // Main savepoint reached.
        upgrade_main_savepoint(true, 2017061301.00);
    }

    if ($oldversion < 2017071000.00) {

        // Define field requireconfirmation to be added to oauth2_issuer.
        $table = new xmldb_table('oauth2_issuer');
        $field = new xmldb_field('requireconfirmation', XMLDB_TYPE_INTEGER, '2', null, XMLDB_NOTNULL, null, '1', 'sortorder');

        // Conditionally launch add field requireconfirmation.
        if (!$dbman->field_exists($table, $field)) {
            $dbman->add_field($table, $field);
        }

        // Main savepoint reached.
        upgrade_main_savepoint(true, 2017071000.00);
    }

    if ($oldversion < 2017071001.00) {

        // Define field timemodified to be added to block_instances.
        $table = new xmldb_table('block_instances');
        $field = new xmldb_field('timemodified', XMLDB_TYPE_INTEGER, '10', null, null,
                null, null, 'configdata');

        // Conditionally launch add field timemodified.
        if (!$dbman->field_exists($table, $field)) {
            $dbman->add_field($table, $field);

            // Set field to current time.
            $DB->set_field('block_instances', 'timemodified', time());

            // Changing nullability of field timemodified on table block_instances to not null.
            $field = new xmldb_field('timemodified', XMLDB_TYPE_INTEGER, '10', null, XMLDB_NOTNULL,
                    null, null, 'configdata');

            // Launch change of nullability for field timemodified.
            $dbman->change_field_notnull($table, $field);

            // Define index timemodified (not unique) to be added to block_instances.
            $index = new xmldb_index('timemodified', XMLDB_INDEX_NOTUNIQUE, array('timemodified'));

            // Conditionally launch add index timemodified.
            if (!$dbman->index_exists($table, $index)) {
                $dbman->add_index($table, $index);
            }
        }

        // Define field timecreated to be added to block_instances.
        $field = new xmldb_field('timecreated', XMLDB_TYPE_INTEGER, '10', null, null,
                null, null, 'configdata');

        // Conditionally launch add field timecreated.
        if (!$dbman->field_exists($table, $field)) {
            $dbman->add_field($table, $field);

            // Set field to current time.
            $DB->set_field('block_instances', 'timecreated', time());

            // Changing nullability of field timecreated on table block_instances to not null.
            $field = new xmldb_field('timecreated', XMLDB_TYPE_INTEGER, '10', null, XMLDB_NOTNULL,
                    null, null, 'configdata');

            // Launch change of nullability for field timecreated.
            $dbman->change_field_notnull($table, $field);
        }

        // Main savepoint reached.
        upgrade_main_savepoint(true, 2017071001.00);
    }

    if ($oldversion < 2017071100.00 ) {
        // Clean old upgrade setting not used anymore.
        unset_config('upgrade_minmaxgradestepignored');
        upgrade_main_savepoint(true, 2017071100.00);
    }

    if ($oldversion < 2017072000.02) {

        // Define table analytics_models to be created.
        $table = new xmldb_table('analytics_models');

        // Adding fields to table analytics_models.
        $table->add_field('id', XMLDB_TYPE_INTEGER, '10', null, XMLDB_NOTNULL, XMLDB_SEQUENCE, null);
        $table->add_field('enabled', XMLDB_TYPE_INTEGER, '1', null, XMLDB_NOTNULL, null, '0');
        $table->add_field('trained', XMLDB_TYPE_INTEGER, '1', null, XMLDB_NOTNULL, null, '0');
        $table->add_field('target', XMLDB_TYPE_CHAR, '255', null, XMLDB_NOTNULL, null, null);
        $table->add_field('indicators', XMLDB_TYPE_TEXT, null, null, XMLDB_NOTNULL, null, null);
        $table->add_field('timesplitting', XMLDB_TYPE_CHAR, '255', null, null, null, null);
        $table->add_field('version', XMLDB_TYPE_INTEGER, '10', null, XMLDB_NOTNULL, null, null);
        $table->add_field('timecreated', XMLDB_TYPE_INTEGER, '10', null, null, null, null);
        $table->add_field('timemodified', XMLDB_TYPE_INTEGER, '10', null, XMLDB_NOTNULL, null, null);
        $table->add_field('usermodified', XMLDB_TYPE_INTEGER, '10', null, XMLDB_NOTNULL, null, null);

        // Adding keys to table analytics_models.
        $table->add_key('primary', XMLDB_KEY_PRIMARY, array('id'));

        // Adding indexes to table analytics_models.
        $table->add_index('enabledandtrained', XMLDB_INDEX_NOTUNIQUE, array('enabled', 'trained'));

        // Conditionally launch create table for analytics_models.
        if (!$dbman->table_exists($table)) {
            $dbman->create_table($table);
        }

        // Define table analytics_models_log to be created.
        $table = new xmldb_table('analytics_models_log');

        // Adding fields to table analytics_models_log.
        $table->add_field('id', XMLDB_TYPE_INTEGER, '10', null, XMLDB_NOTNULL, XMLDB_SEQUENCE, null);
        $table->add_field('modelid', XMLDB_TYPE_INTEGER, '10', null, XMLDB_NOTNULL, null, null);
        $table->add_field('version', XMLDB_TYPE_INTEGER, '10', null, XMLDB_NOTNULL, null, null);
        $table->add_field('target', XMLDB_TYPE_CHAR, '255', null, XMLDB_NOTNULL, null, null);
        $table->add_field('indicators', XMLDB_TYPE_TEXT, null, null, XMLDB_NOTNULL, null, null);
        $table->add_field('timesplitting', XMLDB_TYPE_CHAR, '255', null, null, null, null);
        $table->add_field('score', XMLDB_TYPE_NUMBER, '10, 5', null, XMLDB_NOTNULL, null, '0');
        $table->add_field('info', XMLDB_TYPE_TEXT, null, null, null, null, null);
        $table->add_field('dir', XMLDB_TYPE_TEXT, null, null, XMLDB_NOTNULL, null, null);
        $table->add_field('timecreated', XMLDB_TYPE_INTEGER, '10', null, XMLDB_NOTNULL, null, null);
        $table->add_field('usermodified', XMLDB_TYPE_INTEGER, '10', null, XMLDB_NOTNULL, null, null);

        // Adding keys to table analytics_models_log.
        $table->add_key('primary', XMLDB_KEY_PRIMARY, array('id'));

        // Adding indexes to table analytics_models_log.
        $table->add_index('modelid', XMLDB_INDEX_NOTUNIQUE, array('modelid'));

        // Conditionally launch create table for analytics_models_log.
        if (!$dbman->table_exists($table)) {
            $dbman->create_table($table);
        }

        // Define table analytics_predictions to be created.
        $table = new xmldb_table('analytics_predictions');

        // Adding fields to table analytics_predictions.
        $table->add_field('id', XMLDB_TYPE_INTEGER, '10', null, XMLDB_NOTNULL, XMLDB_SEQUENCE, null);
        $table->add_field('modelid', XMLDB_TYPE_INTEGER, '10', null, XMLDB_NOTNULL, null, null);
        $table->add_field('contextid', XMLDB_TYPE_INTEGER, '10', null, XMLDB_NOTNULL, null, null);
        $table->add_field('sampleid', XMLDB_TYPE_INTEGER, '10', null, XMLDB_NOTNULL, null, null);
        $table->add_field('rangeindex', XMLDB_TYPE_INTEGER, '5', null, XMLDB_NOTNULL, null, null);
        $table->add_field('prediction', XMLDB_TYPE_INTEGER, '2', null, XMLDB_NOTNULL, null, null);
        $table->add_field('predictionscore', XMLDB_TYPE_NUMBER, '10, 5', null, XMLDB_NOTNULL, null, null);
        $table->add_field('calculations', XMLDB_TYPE_TEXT, null, null, XMLDB_NOTNULL, null, null);
        $table->add_field('timecreated', XMLDB_TYPE_INTEGER, '10', null, XMLDB_NOTNULL, null, '0');

        // Adding keys to table analytics_predictions.
        $table->add_key('primary', XMLDB_KEY_PRIMARY, array('id'));

        // Adding indexes to table analytics_predictions.
        $table->add_index('modelidandcontextid', XMLDB_INDEX_NOTUNIQUE, array('modelid', 'contextid'));

        // Conditionally launch create table for analytics_predictions.
        if (!$dbman->table_exists($table)) {
            $dbman->create_table($table);
        }

        // Define table analytics_train_samples to be created.
        $table = new xmldb_table('analytics_train_samples');

        // Adding fields to table analytics_train_samples.
        $table->add_field('id', XMLDB_TYPE_INTEGER, '10', null, XMLDB_NOTNULL, XMLDB_SEQUENCE, null);
        $table->add_field('modelid', XMLDB_TYPE_INTEGER, '10', null, XMLDB_NOTNULL, null, null);
        $table->add_field('analysableid', XMLDB_TYPE_INTEGER, '10', null, XMLDB_NOTNULL, null, null);
        $table->add_field('timesplitting', XMLDB_TYPE_CHAR, '255', null, XMLDB_NOTNULL, null, null);
        $table->add_field('fileid', XMLDB_TYPE_INTEGER, '10', null, XMLDB_NOTNULL, null, null);
        $table->add_field('sampleids', XMLDB_TYPE_TEXT, null, null, XMLDB_NOTNULL, null, null);
        $table->add_field('timecreated', XMLDB_TYPE_INTEGER, '10', null, XMLDB_NOTNULL, null, '0');

        // Adding keys to table analytics_train_samples.
        $table->add_key('primary', XMLDB_KEY_PRIMARY, array('id'));

        // Adding indexes to table analytics_train_samples.
        $table->add_index('modelidandanalysableidandtimesplitting', XMLDB_INDEX_NOTUNIQUE,
            array('modelid', 'analysableid', 'timesplitting'));

        // Conditionally launch create table for analytics_train_samples.
        if (!$dbman->table_exists($table)) {
            $dbman->create_table($table);
        }

        // Define table analytics_predict_ranges to be created.
        $table = new xmldb_table('analytics_predict_ranges');

        // Adding fields to table analytics_predict_ranges.
        $table->add_field('id', XMLDB_TYPE_INTEGER, '10', null, XMLDB_NOTNULL, XMLDB_SEQUENCE, null);
        $table->add_field('modelid', XMLDB_TYPE_INTEGER, '10', null, XMLDB_NOTNULL, null, null);
        $table->add_field('analysableid', XMLDB_TYPE_INTEGER, '10', null, XMLDB_NOTNULL, null, null);
        $table->add_field('timesplitting', XMLDB_TYPE_CHAR, '255', null, XMLDB_NOTNULL, null, null);
        $table->add_field('rangeindex', XMLDB_TYPE_INTEGER, '10', null, XMLDB_NOTNULL, null, null);
        $table->add_field('timecreated', XMLDB_TYPE_INTEGER, '10', null, XMLDB_NOTNULL, null, '0');

        // Adding keys to table analytics_predict_ranges.
        $table->add_key('primary', XMLDB_KEY_PRIMARY, array('id'));

        // Adding indexes to table analytics_predict_ranges.
        $table->add_index('modelidandanalysableidandtimesplitting', XMLDB_INDEX_NOTUNIQUE,
            array('modelid', 'analysableid', 'timesplitting'));

        // Conditionally launch create table for analytics_predict_ranges.
        if (!$dbman->table_exists($table)) {
            $dbman->create_table($table);
        }

        // Define table analytics_used_files to be created.
        $table = new xmldb_table('analytics_used_files');

        // Adding fields to table analytics_used_files.
        $table->add_field('id', XMLDB_TYPE_INTEGER, '10', null, XMLDB_NOTNULL, XMLDB_SEQUENCE, null);
        $table->add_field('modelid', XMLDB_TYPE_INTEGER, '10', null, XMLDB_NOTNULL, null, '0');
        $table->add_field('fileid', XMLDB_TYPE_INTEGER, '10', null, XMLDB_NOTNULL, null, '0');
        $table->add_field('action', XMLDB_TYPE_CHAR, '50', null, XMLDB_NOTNULL, null, null);
        $table->add_field('time', XMLDB_TYPE_INTEGER, '10', null, XMLDB_NOTNULL, null, '0');

        // Adding keys to table analytics_used_files.
        $table->add_key('primary', XMLDB_KEY_PRIMARY, array('id'));

        // Adding indexes to table analytics_used_files.
        $table->add_index('modelidandfileidandaction', XMLDB_INDEX_NOTUNIQUE, array('modelid', 'fileid', 'action'));

        // Conditionally launch create table for analytics_used_files.
        if (!$dbman->table_exists($table)) {
            $dbman->create_table($table);
        }

        // Main savepoint reached.
        upgrade_main_savepoint(true, 2017072000.02);
    }

    if ($oldversion < 2017072700.01) {
        // Changing nullability of field email on table oauth2_system_account to null.
        $table = new xmldb_table('oauth2_system_account');
        $field = new xmldb_field('email', XMLDB_TYPE_TEXT, null, null, null, null, null, 'grantedscopes');

        // Launch change of nullability for field email.
        $dbman->change_field_notnull($table, $field);

        // Main savepoint reached.
        upgrade_main_savepoint(true, 2017072700.01);
    }

    if ($oldversion < 2017072700.02) {

        // If the site was previously registered with http://hub.moodle.org change the registration to
        // point to https://moodle.net - this is the correct hub address using https protocol.
        $oldhuburl = "http://hub.moodle.org";
        $newhuburl = "https://moodle.net";
        $cleanoldhuburl = preg_replace('/[^A-Za-z0-9_-]/i', '', $oldhuburl);
        $cleannewhuburl = preg_replace('/[^A-Za-z0-9_-]/i', '', $newhuburl);

        // Update existing registration.
        $DB->execute("UPDATE {registration_hubs} SET hubname = ?, huburl = ? WHERE huburl = ?",
            ['Moodle.net', $newhuburl, $oldhuburl]);

        // Update settings of existing registration.
        $sqlnamelike = $DB->sql_like('name', '?');
        $entries = $DB->get_records_sql("SELECT * FROM {config_plugins} where plugin=? and " . $sqlnamelike,
            ['hub', '%' . $DB->sql_like_escape('_' . $cleanoldhuburl)]);
        foreach ($entries as $entry) {
            $newname = substr($entry->name, 0, -strlen($cleanoldhuburl)) . $cleannewhuburl;
            try {
                $DB->update_record('config_plugins', ['id' => $entry->id, 'name' => $newname]);
            } catch (dml_exception $e) {
                // Entry with new name already exists, remove the one with an old name.
                $DB->delete_records('config_plugins', ['id' => $entry->id]);
            }
        }

        // Update published courses.
        $DB->execute('UPDATE {course_published} SET huburl = ? WHERE huburl = ?', [$newhuburl, $oldhuburl]);

        // Main savepoint reached.
        upgrade_main_savepoint(true, 2017072700.02);
    }

    if ($oldversion < 2017080700.01) {

        // Get the table by its previous name.
        $table = new xmldb_table('analytics_predict_ranges');
        if ($dbman->table_exists($table)) {

            // We can only accept this because we are in master.
            $DB->delete_records('analytics_predictions');
            $DB->delete_records('analytics_used_files', array('action' => 'predicted'));
            $DB->delete_records('analytics_predict_ranges');

            // Define field sampleids to be added to analytics_predict_ranges (renamed below to analytics_predict_samples).
            $field = new xmldb_field('sampleids', XMLDB_TYPE_TEXT, null, null, XMLDB_NOTNULL, null, null, 'rangeindex');

            // Conditionally launch add field sampleids.
            if (!$dbman->field_exists($table, $field)) {
                $dbman->add_field($table, $field);
            }

            // Define field timemodified to be added to analytics_predict_ranges (renamed below to analytics_predict_samples).
            $field = new xmldb_field('timemodified', XMLDB_TYPE_INTEGER, '10', null, XMLDB_NOTNULL, null, '0', 'timecreated');

            // Conditionally launch add field timemodified.
            if (!$dbman->field_exists($table, $field)) {
                $dbman->add_field($table, $field);
            }

            // Rename the table to its new name.
            $dbman->rename_table($table, 'analytics_predict_samples');
        }

        $table = new xmldb_table('analytics_predict_samples');

        $index = new xmldb_index('modelidandanalysableidandtimesplitting', XMLDB_INDEX_NOTUNIQUE,
            array('modelid', 'analysableid', 'timesplitting'));

        // Conditionally launch drop index.
        if ($dbman->index_exists($table, $index)) {
            $dbman->drop_index($table, $index);
        }

        $index = new xmldb_index('modelidandanalysableidandtimesplittingandrangeindex', XMLDB_INDEX_NOTUNIQUE,
            array('modelid', 'analysableid', 'timesplitting', 'rangeindex'));

        // Conditionally launch add index.
        if (!$dbman->index_exists($table, $index)) {
            $dbman->add_index($table, $index);
        }

        // Main savepoint reached.
        upgrade_main_savepoint(true, 2017080700.01);
    }

    if ($oldversion < 2017082200.00) {
        $plugins = ['radius', 'fc', 'nntp', 'pam', 'pop3', 'imap'];

        foreach ($plugins as $plugin) {
            // Check to see if the plugin exists on disk.
            // If it does not, remove the config for it.
            if (!file_exists($CFG->dirroot . "/auth/{$plugin}/auth.php")) {
                // Clean config.
                unset_all_config_for_plugin("auth_{$plugin}");
            }
        }
        upgrade_main_savepoint(true, 2017082200.00);
    }

    if ($oldversion < 2017082200.01) {

        // Define table analytics_indicator_calc to be created.
        $table = new xmldb_table('analytics_indicator_calc');

        // Adding fields to table analytics_indicator_calc.
        $table->add_field('id', XMLDB_TYPE_INTEGER, '10', null, XMLDB_NOTNULL, XMLDB_SEQUENCE, null);
        $table->add_field('starttime', XMLDB_TYPE_INTEGER, '10', null, XMLDB_NOTNULL, null, null);
        $table->add_field('endtime', XMLDB_TYPE_INTEGER, '10', null, XMLDB_NOTNULL, null, null);
        $table->add_field('contextid', XMLDB_TYPE_INTEGER, '10', null, XMLDB_NOTNULL, null, null);
        $table->add_field('sampleorigin', XMLDB_TYPE_CHAR, '255', null, XMLDB_NOTNULL, null, null);
        $table->add_field('sampleid', XMLDB_TYPE_INTEGER, '10', null, XMLDB_NOTNULL, null, null);
        $table->add_field('indicator', XMLDB_TYPE_CHAR, '255', null, XMLDB_NOTNULL, null, null);
        $table->add_field('value', XMLDB_TYPE_NUMBER, '10, 2', null, null, null, null);
        $table->add_field('timecreated', XMLDB_TYPE_INTEGER, '10', null, XMLDB_NOTNULL, null, null);

        // Adding keys to table analytics_indicator_calc.
        $table->add_key('primary', XMLDB_KEY_PRIMARY, array('id'));

        // Adding indexes to table analytics_indicator_calc.
        $table->add_index('starttime-endtime-contextid', XMLDB_INDEX_NOTUNIQUE, array('starttime', 'endtime', 'contextid'));

        // Conditionally launch create table for analytics_indicator_calc.
        if (!$dbman->table_exists($table)) {
            $dbman->create_table($table);
        }

        // Main savepoint reached.
        upgrade_main_savepoint(true, 2017082200.01);
    }

    if ($oldversion < 2017082300.01) {

        // This script in included in each major version upgrade process so make sure we don't run it twice.
        if (empty($CFG->linkcoursesectionsupgradescriptwasrun)) {
            // Check if the site is using a boost-based theme.
            // If value of 'linkcoursesections' is set to the old default value, change it to the new default.
            if (upgrade_theme_is_from_family('boost', $CFG->theme)) {
                set_config('linkcoursesections', 1);
            }
            set_config('linkcoursesectionsupgradescriptwasrun', 1);
        }

        // Main savepoint reached.
        upgrade_main_savepoint(true, 2017082300.01);
    }

    if ($oldversion < 2017082500.00) {
        // Handle FKs for the table 'analytics_models_log'.
        $table = new xmldb_table('analytics_models_log');

        // Remove the existing index before adding FK (which creates an index).
        $index = new xmldb_index('modelid', XMLDB_INDEX_NOTUNIQUE, array('modelid'));

        // Conditionally launch drop index.
        if ($dbman->index_exists($table, $index)) {
            $dbman->drop_index($table, $index);
        }

        // Now, add the FK.
        $key = new xmldb_key('modelid', XMLDB_KEY_FOREIGN, array('modelid'), 'analytics_models', array('id'));
        $dbman->add_key($table, $key);

        // Handle FKs for the table 'analytics_predictions'.
        $table = new xmldb_table('analytics_predictions');
        $key = new xmldb_key('modelid', XMLDB_KEY_FOREIGN, array('modelid'), 'analytics_models', array('id'));
        $dbman->add_key($table, $key);

        $key = new xmldb_key('contextid', XMLDB_KEY_FOREIGN, array('contextid'), 'context', array('id'));
        $dbman->add_key($table, $key);

        // Handle FKs for the table 'analytics_train_samples'.
        $table = new xmldb_table('analytics_train_samples');
        $key = new xmldb_key('modelid', XMLDB_KEY_FOREIGN, array('modelid'), 'analytics_models', array('id'));
        $dbman->add_key($table, $key);

        $key = new xmldb_key('fileid', XMLDB_KEY_FOREIGN, array('fileid'), 'files', array('id'));
        $dbman->add_key($table, $key);

        // Handle FKs for the table 'analytics_predict_samples'.
        $table = new xmldb_table('analytics_predict_samples');
        $key = new xmldb_key('modelid', XMLDB_KEY_FOREIGN, array('modelid'), 'analytics_models', array('id'));
        $dbman->add_key($table, $key);

        // Handle FKs for the table 'analytics_used_files'.
        $table = new xmldb_table('analytics_used_files');
        $key = new xmldb_key('modelid', XMLDB_KEY_FOREIGN, array('modelid'), 'analytics_models', array('id'));
        $dbman->add_key($table, $key);

        $key = new xmldb_key('fileid', XMLDB_KEY_FOREIGN, array('fileid'), 'files', array('id'));
        $dbman->add_key($table, $key);

        // Handle FKs for the table 'analytics_indicator_calc'.
        $table = new xmldb_table('analytics_indicator_calc');
        $key = new xmldb_key('contextid', XMLDB_KEY_FOREIGN, array('contextid'), 'context', array('id'));
        $dbman->add_key($table, $key);

        // Main savepoint reached.
        upgrade_main_savepoint(true, 2017082500.00);
    }

    if ($oldversion < 2017082800.00) {

        // Changing type of field prediction on table analytics_predictions to number.
        $table = new xmldb_table('analytics_predictions');
        $field = new xmldb_field('prediction', XMLDB_TYPE_NUMBER, '10, 2', null, XMLDB_NOTNULL, null, null, 'rangeindex');

        // Launch change of type for field prediction.
        $dbman->change_field_type($table, $field);

        // Main savepoint reached.
        upgrade_main_savepoint(true, 2017082800.00);
    }

    if ($oldversion < 2017090700.01) {

        // Define table analytics_prediction_actions to be created.
        $table = new xmldb_table('analytics_prediction_actions');

        // Adding fields to table analytics_prediction_actions.
        $table->add_field('id', XMLDB_TYPE_INTEGER, '10', null, XMLDB_NOTNULL, XMLDB_SEQUENCE, null);
        $table->add_field('predictionid', XMLDB_TYPE_INTEGER, '10', null, XMLDB_NOTNULL, null, null);
        $table->add_field('userid', XMLDB_TYPE_INTEGER, '10', null, XMLDB_NOTNULL, null, null);
        $table->add_field('actionname', XMLDB_TYPE_CHAR, '255', null, XMLDB_NOTNULL, null, null);
        $table->add_field('timecreated', XMLDB_TYPE_INTEGER, '10', null, XMLDB_NOTNULL, null, null);

        // Adding keys to table analytics_prediction_actions.
        $table->add_key('primary', XMLDB_KEY_PRIMARY, array('id'));
        $table->add_key('predictionid', XMLDB_KEY_FOREIGN, array('predictionid'), 'analytics_predictions', array('id'));
        $table->add_key('userid', XMLDB_KEY_FOREIGN, array('userid'), 'user', array('id'));

        // Adding indexes to table analytics_prediction_actions.
        $table->add_index('predictionidanduseridandactionname', XMLDB_INDEX_NOTUNIQUE,
            array('predictionid', 'userid', 'actionname'));

        // Conditionally launch create table for analytics_prediction_actions.
        if (!$dbman->table_exists($table)) {
            $dbman->create_table($table);
        }

        // Main savepoint reached.
        upgrade_main_savepoint(true, 2017090700.01);
    }

    if ($oldversion < 2017091200.00) {
        // Force all messages to be reindexed.
        set_config('core_message_message_sent_lastindexrun', '0', 'core_search');
        set_config('core_message_message_received_lastindexrun', '0', 'core_search');

        // Main savepoint reached.
        upgrade_main_savepoint(true, 2017091200.00);
    }

    if ($oldversion < 2017091201.00) {
        // Define field userid to be added to task_adhoc.
        $table = new xmldb_table('task_adhoc');
        $field = new xmldb_field('userid', XMLDB_TYPE_INTEGER, '10', null, null, null, null, 'customdata');

        // Conditionally launch add field userid.
        if (!$dbman->field_exists($table, $field)) {
            $dbman->add_field($table, $field);
        }

        $key = new xmldb_key('useriduser', XMLDB_KEY_FOREIGN, array('userid'), 'user', array('id'));

        // Launch add key userid_user.
        $dbman->add_key($table, $key);

        // Main savepoint reached.
        upgrade_main_savepoint(true, 2017091201.00);
    }

    if ($oldversion < 2017092201.00) {

        // Remove duplicate registrations.
        $newhuburl = "https://moodle.net";
        $registrations = $DB->get_records('registration_hubs', ['huburl' => $newhuburl], 'confirmed DESC, id ASC');
        if (count($registrations) > 1) {
            $reg = array_shift($registrations);
            $DB->delete_records_select('registration_hubs', 'huburl = ? AND id <> ?', [$newhuburl, $reg->id]);
        }

        // Main savepoint reached.
        upgrade_main_savepoint(true, 2017092201.00);
    }

    if ($oldversion < 2017092202.00) {

        if (!file_exists($CFG->dirroot . '/blocks/messages/block_messages.php')) {

            // Delete instances.
            $instances = $DB->get_records_list('block_instances', 'blockname', ['messages']);
            $instanceids = array_keys($instances);

            if (!empty($instanceids)) {
                $DB->delete_records_list('block_positions', 'blockinstanceid', $instanceids);
                $DB->delete_records_list('block_instances', 'id', $instanceids);
                list($sql, $params) = $DB->get_in_or_equal($instanceids, SQL_PARAMS_NAMED);
                $params['contextlevel'] = CONTEXT_BLOCK;
                $DB->delete_records_select('context', "contextlevel=:contextlevel AND instanceid " . $sql, $params);

                $preferences = array();
                foreach ($instances as $instanceid => $instance) {
                    $preferences[] = 'block' . $instanceid . 'hidden';
                    $preferences[] = 'docked_block_instance_' . $instanceid;
                }
                $DB->delete_records_list('user_preferences', 'name', $preferences);
            }

            // Delete the block from the block table.
            $DB->delete_records('block', array('name' => 'messages'));

            // Remove capabilities.
            capabilities_cleanup('block_messages');

            // Clean config.
            unset_all_config_for_plugin('block_messages');
        }

        // Main savepoint reached.
        upgrade_main_savepoint(true, 2017092202.00);
    }

    if ($oldversion < 2017092700.00) {

        // Rename several fields in registration data to match the names of the properties that are sent to moodle.net.
        $renames = [
            'site_address_httpsmoodlenet' => 'site_street_httpsmoodlenet',
            'site_region_httpsmoodlenet' => 'site_regioncode_httpsmoodlenet',
            'site_country_httpsmoodlenet' => 'site_countrycode_httpsmoodlenet'];
        foreach ($renames as $oldparamname => $newparamname) {
            try {
                $DB->execute("UPDATE {config_plugins} SET name = ? WHERE name = ? AND plugin = ?",
                    [$newparamname, $oldparamname, 'hub']);
            } catch (dml_exception $e) {
                // Exception can happen if the config value with the new name already exists, ignore it and move on.
            }
        }

        // Main savepoint reached.
        upgrade_main_savepoint(true, 2017092700.00);
    }

    if ($oldversion < 2017092900.00) {
        // Define field categoryid to be added to event.
        $table = new xmldb_table('event');
        $field = new xmldb_field('categoryid', XMLDB_TYPE_INTEGER, '10', null, XMLDB_NOTNULL, null, '0', 'format');

        // Conditionally launch add field categoryid.
        if (!$dbman->field_exists($table, $field)) {
            $dbman->add_field($table, $field);
        }

        // Add the categoryid key.
        $key = new xmldb_key('categoryid', XMLDB_KEY_FOREIGN, array('categoryid'), 'course_categories', array('id'));
        $dbman->add_key($table, $key);

        // Add a new index for groupid/courseid/categoryid/visible/userid.
        // Do this before we remove the old index.
        $index = new xmldb_index('groupid-courseid-categoryid-visible-userid', XMLDB_INDEX_NOTUNIQUE, array('groupid', 'courseid', 'categoryid', 'visible', 'userid'));
        if (!$dbman->index_exists($table, $index)) {
            $dbman->add_index($table, $index);
        }

        // Drop the old index.
        $index = new xmldb_index('groupid-courseid-visible-userid', XMLDB_INDEX_NOTUNIQUE, array('groupid', 'courseid', 'visible', 'userid'));
        if ($dbman->index_exists($table, $index)) {
            $dbman->drop_index($table, $index);
        }

        // Main savepoint reached.
        upgrade_main_savepoint(true, 2017092900.00);
    }

    if ($oldversion < 2017100900.00) {
        // Add index on time modified to grade_outcomes_history, grade_categories_history,
        // grade_items_history, and scale_history.
        $table = new xmldb_table('grade_outcomes_history');
        $index = new xmldb_index('timemodified', XMLDB_INDEX_NOTUNIQUE, array('timemodified'));

        if (!$dbman->index_exists($table, $index)) {
            $dbman->add_index($table, $index);
        }

        $table = new xmldb_table('grade_items_history');
        $index = new xmldb_index('timemodified', XMLDB_INDEX_NOTUNIQUE, array('timemodified'));

        if (!$dbman->index_exists($table, $index)) {
            $dbman->add_index($table, $index);
        }

        $table = new xmldb_table('grade_categories_history');
        $index = new xmldb_index('timemodified', XMLDB_INDEX_NOTUNIQUE, array('timemodified'));

        if (!$dbman->index_exists($table, $index)) {
            $dbman->add_index($table, $index);
        }

        $table = new xmldb_table('scale_history');
        $index = new xmldb_index('timemodified', XMLDB_INDEX_NOTUNIQUE, array('timemodified'));

        if (!$dbman->index_exists($table, $index)) {
            $dbman->add_index($table, $index);
        }

        // Main savepoint reached.
        upgrade_main_savepoint(true, 2017100900.00);
    }

    if ($oldversion < 2017101000.00) {

        // Define table analytics_used_analysables to be created.
        $table = new xmldb_table('analytics_used_analysables');

        // Adding fields to table analytics_used_analysables.
        $table->add_field('id', XMLDB_TYPE_INTEGER, '10', null, XMLDB_NOTNULL, XMLDB_SEQUENCE, null);
        $table->add_field('modelid', XMLDB_TYPE_INTEGER, '10', null, XMLDB_NOTNULL, null, null);
        $table->add_field('action', XMLDB_TYPE_CHAR, '50', null, XMLDB_NOTNULL, null, null);
        $table->add_field('analysableid', XMLDB_TYPE_INTEGER, '10', null, XMLDB_NOTNULL, null, null);
        $table->add_field('timeanalysed', XMLDB_TYPE_INTEGER, '10', null, XMLDB_NOTNULL, null, null);

        // Adding keys to table analytics_used_analysables.
        $table->add_key('primary', XMLDB_KEY_PRIMARY, array('id'));
        $table->add_key('modelid', XMLDB_KEY_FOREIGN, array('modelid'), 'analytics_models', array('id'));

        // Adding indexes to table analytics_used_analysables.
        $table->add_index('modelid-action', XMLDB_INDEX_NOTUNIQUE, array('modelid', 'action'));

        // Conditionally launch create table for analytics_used_analysables.
        if (!$dbman->table_exists($table)) {
            $dbman->create_table($table);
        }

        // Main savepoint reached.
        upgrade_main_savepoint(true, 2017101000.00);
    }

    if ($oldversion < 2017101000.01) {
        // Define field override to be added to course_modules_completion.
        $table = new xmldb_table('course_modules_completion');
        $field = new xmldb_field('overrideby', XMLDB_TYPE_INTEGER, '10', null, null, null, null, 'viewed');

        // Conditionally launch add field override.
        if (!$dbman->field_exists($table, $field)) {
            $dbman->add_field($table, $field);
        }

        // Main savepoint reached.
        upgrade_main_savepoint(true, 2017101000.01);
    }

    if ($oldversion < 2017101000.02) {
        // Define field 'timestart' to be added to 'analytics_predictions'.
        $table = new xmldb_table('analytics_predictions');
        $field = new xmldb_field('timestart', XMLDB_TYPE_INTEGER, '10', null, null, null, null, 'timecreated');

        // Conditionally launch add field 'timestart'.
        if (!$dbman->field_exists($table, $field)) {
            $dbman->add_field($table, $field);
        }

        // Define field 'timeend' to be added to 'analytics_predictions'.
        $field = new xmldb_field('timeend', XMLDB_TYPE_INTEGER, '10', null, null, null, null, 'timestart');

        // Conditionally launch add field 'timeend'.
        if (!$dbman->field_exists($table, $field)) {
            $dbman->add_field($table, $field);
        }

        // Main savepoint reached.
        upgrade_main_savepoint(true, 2017101000.02);
    }

    if ($oldversion < 2017101200.00) {
        // Define table search_index_requests to be created.
        $table = new xmldb_table('search_index_requests');

        // Adding fields to table search_index_requests.
        $table->add_field('id', XMLDB_TYPE_INTEGER, '10', null, XMLDB_NOTNULL, XMLDB_SEQUENCE, null);
        $table->add_field('contextid', XMLDB_TYPE_INTEGER, '10', null, XMLDB_NOTNULL, null, null);
        $table->add_field('searcharea', XMLDB_TYPE_CHAR, '255', null, XMLDB_NOTNULL, null, null);
        $table->add_field('timerequested', XMLDB_TYPE_INTEGER, '10', null, XMLDB_NOTNULL, null, null);
        $table->add_field('partialarea', XMLDB_TYPE_CHAR, '255', null, XMLDB_NOTNULL, null, null);
        $table->add_field('partialtime', XMLDB_TYPE_INTEGER, '10', null, XMLDB_NOTNULL, null, null);

        // Adding keys to table search_index_requests.
        $table->add_key('primary', XMLDB_KEY_PRIMARY, array('id'));
        $table->add_key('contextid', XMLDB_KEY_FOREIGN, array('contextid'), 'context', array('id'));

        // Conditionally launch create table for search_index_requests.
        if (!$dbman->table_exists($table)) {
            $dbman->create_table($table);
        }

        // Main savepoint reached.
        upgrade_main_savepoint(true, 2017101200.00);
    }

    // Index modification upgrade step.
    if ($oldversion < 2017101300.01) {

        $table = new xmldb_table('analytics_used_files');

        // Define index modelidandfileidandaction (not unique) to be dropped form analytics_used_files.
        $index = new xmldb_index('modelidandfileidandaction', XMLDB_INDEX_NOTUNIQUE, array('modelid', 'fileid', 'action'));

        // Conditionally launch drop index modelidandfileidandaction.
        if ($dbman->index_exists($table, $index)) {
            $dbman->drop_index($table, $index);
        }

        // Define index modelidandactionandfileid (not unique) to be dropped form analytics_used_files.
        $index = new xmldb_index('modelidandactionandfileid', XMLDB_INDEX_NOTUNIQUE, array('modelid', 'action', 'fileid'));

        // Conditionally launch add index modelidandactionandfileid.
        if (!$dbman->index_exists($table, $index)) {
            $dbman->add_index($table, $index);
        }

        // Main savepoint reached.
        upgrade_main_savepoint(true, 2017101300.01);
    }

    if ($oldversion < 2017101900.01) {

        $fs = get_file_storage();
        $models = $DB->get_records('analytics_models');
        foreach ($models as $model) {
            $files = $fs->get_directory_files(\context_system::instance()->id, 'analytics', 'unlabelled', $model->id,
                '/analysable/', true, true);
            foreach ($files as $file) {
                $file->delete();
            }
        }

        // Main savepoint reached.
        upgrade_main_savepoint(true, 2017101900.01);
    }

    if ($oldversion < 2017101900.02) {
        // Create adhoc task for upgrading of existing calendar events.
        $record = new \stdClass();
        $record->classname = '\core\task\refresh_mod_calendar_events_task';
        $record->component = 'core';

        // Next run time based from nextruntime computation in \core\task\manager::queue_adhoc_task().
        $nextruntime = time() - 1;
        $record->nextruntime = $nextruntime;
        $DB->insert_record('task_adhoc', $record);

        // Main savepoint reached.
        upgrade_main_savepoint(true, 2017101900.02);
    }

    if ($oldversion < 2017102100.01) {
        // We will need to force them onto ssl if loginhttps is set.
        if (!empty($CFG->loginhttps)) {
            set_config('overridetossl', 1);
        }
        // Loginhttps should no longer be set.
        unset_config('loginhttps');

        // Main savepoint reached.
        upgrade_main_savepoint(true, 2017102100.01);
    }

    if ($oldversion < 2017110300.01) {

        // Define field categoryid to be added to event_subscriptions.
        $table = new xmldb_table('event_subscriptions');
        $field = new xmldb_field('categoryid', XMLDB_TYPE_INTEGER, '10', null, XMLDB_NOTNULL, null, '0', 'url');

        // Conditionally launch add field categoryid.
        if (!$dbman->field_exists($table, $field)) {
            $dbman->add_field($table, $field);
        }

        // Main savepoint reached.
        upgrade_main_savepoint(true, 2017110300.01);
    }

    // Automatically generated Moodle v3.4.0 release upgrade line.
    // Put any upgrade step following this.

    if ($oldversion < 2017111300.02) {

        // Define field basicauth to be added to oauth2_issuer.
        $table = new xmldb_table('oauth2_issuer');
        $field = new xmldb_field('basicauth', XMLDB_TYPE_INTEGER, '2', null, XMLDB_NOTNULL, null, '0', 'showonloginpage');

        // Conditionally launch add field basicauth.
        if (!$dbman->field_exists($table, $field)) {
            $dbman->add_field($table, $field);
        }

        // Main savepoint reached.
        upgrade_main_savepoint(true, 2017111300.02);
    }

    if ($oldversion < 2017121200.00) {

        // Define key subscriptionid (foreign) to be added to event.
        $table = new xmldb_table('event');
        $key = new xmldb_key('subscriptionid', XMLDB_KEY_FOREIGN, array('subscriptionid'), 'event_subscriptions', array('id'));

        // Launch add key subscriptionid.
        $dbman->add_key($table, $key);

        // Define index uuid (not unique) to be added to event.
        $table = new xmldb_table('event');
        $index = new xmldb_index('uuid', XMLDB_INDEX_NOTUNIQUE, array('uuid'));

        // Conditionally launch add index uuid.
        if (!$dbman->index_exists($table, $index)) {
            $dbman->add_index($table, $index);
        }

        // Main savepoint reached.
        upgrade_main_savepoint(true, 2017121200.00);
    }

    if ($oldversion < 2017121900.00) {

        // Define table role_allow_view to be created.
        $table = new xmldb_table('role_allow_view');

        // Adding fields to table role_allow_view.
        $table->add_field('id', XMLDB_TYPE_INTEGER, '10', null, XMLDB_NOTNULL, XMLDB_SEQUENCE, null);
        $table->add_field('roleid', XMLDB_TYPE_INTEGER, '10', null, XMLDB_NOTNULL, null, null);
        $table->add_field('allowview', XMLDB_TYPE_INTEGER, '10', null, XMLDB_NOTNULL, null, null);

        // Adding keys to table role_allow_view.
        $table->add_key('primary', XMLDB_KEY_PRIMARY, array('id'));
        $table->add_key('roleid', XMLDB_KEY_FOREIGN, array('roleid'), 'role', array('id'));
        $table->add_key('allowview', XMLDB_KEY_FOREIGN, array('allowview'), 'role', array('id'));

        // Conditionally launch create table for role_allow_view.
        if (!$dbman->table_exists($table)) {
            $dbman->create_table($table);
        }

        $index = new xmldb_index('roleid-allowview', XMLDB_INDEX_UNIQUE, array('roleid', 'allowview'));

        // Conditionally launch add index roleid.
        if (!$dbman->index_exists($table, $index)) {
            $dbman->add_index($table, $index);
        }

        $roles = $DB->get_records('role', array(), 'sortorder ASC');

        $DB->delete_records('role_allow_view');
        foreach ($roles as $role) {
            foreach ($roles as $allowedrole) {
                $record = new stdClass();
                $record->roleid      = $role->id;
                $record->allowview = $allowedrole->id;
                $DB->insert_record('role_allow_view', $record);
            }
        }

        // Main savepoint reached.
        upgrade_main_savepoint(true, 2017121900.00);
    }

    if ($oldversion < 2017122200.01) {

        // Define field indexpriority to be added to search_index_requests. Allow null initially.
        $table = new xmldb_table('search_index_requests');
        $field = new xmldb_field('indexpriority', XMLDB_TYPE_INTEGER, '10',
                null, null, null, null, 'partialtime');

        // Conditionally add field.
        if (!$dbman->field_exists($table, $field)) {
            $dbman->add_field($table, $field);

            // Set existing values to 'normal' value (100).
            $DB->set_field('search_index_requests', 'indexpriority', 100);

            // Now make the field 'NOT NULL'.
            $field = new xmldb_field('indexpriority', XMLDB_TYPE_INTEGER, '10',
                    null, XMLDB_NOTNULL, null, null, 'partialtime');
            $dbman->change_field_notnull($table, $field);
        }

        // Define index indexprioritytimerequested (not unique) to be added to search_index_requests.
        $index = new xmldb_index('indexprioritytimerequested', XMLDB_INDEX_NOTUNIQUE,
                array('indexpriority', 'timerequested'));

        // Conditionally launch add index indexprioritytimerequested.
        if (!$dbman->index_exists($table, $index)) {
            $dbman->add_index($table, $index);
        }

        // Main savepoint reached.
        upgrade_main_savepoint(true, 2017122200.01);
    }

    if ($oldversion < 2018020500.00) {

        $topcategory = new stdClass();
        $topcategory->name = 'top'; // A non-real name for the top category. It will be localised at the display time.
        $topcategory->info = '';
        $topcategory->parent = 0;
        $topcategory->sortorder = 0;

        // Get the total record count - used for the progress bar.
        $total = $DB->count_records_sql("SELECT COUNT(DISTINCT contextid) FROM {question_categories} WHERE parent = 0");

        // Get the records themselves - a list of contextids.
        $rs = $DB->get_recordset_sql("SELECT DISTINCT contextid FROM {question_categories} WHERE parent = 0");

        // For each context, create a single top-level category.
        $i = 0;
        $pbar = new progress_bar('createtopquestioncategories', 500, true);
        foreach ($rs as $contextid => $notused) {
            $topcategory->contextid = $contextid;
            $topcategory->stamp = make_unique_id_code();

            $topcategoryid = $DB->insert_record('question_categories', $topcategory);

            $DB->set_field_select('question_categories', 'parent', $topcategoryid,
                    'contextid = ? AND id <> ? AND parent = 0',
                    array($contextid, $topcategoryid));

            // Update progress.
            $i++;
            $pbar->update($i, $total, "Creating top-level question categories - $i/$total.");
        }

        $rs->close();

        // Main savepoint reached.
        upgrade_main_savepoint(true, 2018020500.00);
    }

    if ($oldversion < 2018022800.01) {
        // Fix old block configurations that use the deprecated (and now removed) object class.
        upgrade_fix_block_instance_configuration();

        // Main savepoint reached.
        upgrade_main_savepoint(true, 2018022800.01);
    }

    if ($oldversion < 2018022800.02) {
        // Define index taggeditem (unique) to be dropped form tag_instance.
        $table = new xmldb_table('tag_instance');
        $index = new xmldb_index('taggeditem', XMLDB_INDEX_UNIQUE, array('component',
            'itemtype', 'itemid', 'tiuserid', 'tagid'));

        // Conditionally launch drop index taggeditem.
        if ($dbman->index_exists($table, $index)) {
            $dbman->drop_index($table, $index);
        }

        $index = new xmldb_index('taggeditem', XMLDB_INDEX_UNIQUE, array('component',
            'itemtype', 'itemid', 'contextid', 'tiuserid', 'tagid'));

        // Conditionally launch add index taggeditem.
        if (!$dbman->index_exists($table, $index)) {
            $dbman->add_index($table, $index);
        }

        // Main savepoint reached.
        upgrade_main_savepoint(true, 2018022800.02);
    }

    if ($oldversion < 2018022800.03) {

        // Define field multiplecontexts to be added to tag_area.
        $table = new xmldb_table('tag_area');
        $field = new xmldb_field('multiplecontexts', XMLDB_TYPE_INTEGER, '1', null,
            XMLDB_NOTNULL, null, '0', 'showstandard');

        // Conditionally launch add field multiplecontexts.
        if (!$dbman->field_exists($table, $field)) {
            $dbman->add_field($table, $field);
        }

        // Main savepoint reached.
        upgrade_main_savepoint(true, 2018022800.03);
    }

    if ($oldversion < 2018032200.01) {
        // Define table 'messages' to be created.
        $table = new xmldb_table('messages');

        // Adding fields to table 'messages'.
        $table->add_field('id', XMLDB_TYPE_INTEGER, '10', null, XMLDB_NOTNULL, XMLDB_SEQUENCE, null);
        $table->add_field('useridfrom', XMLDB_TYPE_INTEGER, '10', null, XMLDB_NOTNULL, null, null);
        $table->add_field('conversationid', XMLDB_TYPE_INTEGER, '10', null, XMLDB_NOTNULL, null, null);
        $table->add_field('subject', XMLDB_TYPE_TEXT, null, null, null, null, null);
        $table->add_field('fullmessage', XMLDB_TYPE_TEXT, null, null, null, null, null);
        $table->add_field('fullmessageformat', XMLDB_TYPE_INTEGER, '1', null, XMLDB_NOTNULL, null, 0);
        $table->add_field('fullmessagehtml', XMLDB_TYPE_TEXT, null, null, null, null, null);
        $table->add_field('smallmessage', XMLDB_TYPE_TEXT, null, null, null, null, null);
        $table->add_field('timecreated', XMLDB_TYPE_INTEGER, '10', null, XMLDB_NOTNULL, null, null);

        // Adding keys to table 'messages'.
        $table->add_key('primary', XMLDB_KEY_PRIMARY, array('id'));
        $table->add_key('useridfrom', XMLDB_KEY_FOREIGN, array('useridfrom'), 'user', array('id'));
        $table->add_key('conversationid', XMLDB_KEY_FOREIGN, array('conversationid'), 'message_conversations', array('id'));

        // Conditionally launch create table for 'messages'.
        if (!$dbman->table_exists($table)) {
            $dbman->create_table($table);
        }

        // Define table 'message_conversations' to be created.
        $table = new xmldb_table('message_conversations');

        // Adding fields to table 'message_conversations'.
        $table->add_field('id', XMLDB_TYPE_INTEGER, '10', null, XMLDB_NOTNULL, XMLDB_SEQUENCE, null);
        $table->add_field('timecreated', XMLDB_TYPE_INTEGER, '10', null, XMLDB_NOTNULL, null, null);

        // Adding keys to table 'message_conversations'.
        $table->add_key('primary', XMLDB_KEY_PRIMARY, array('id'));

        // Conditionally launch create table for 'message_conversations'.
        if (!$dbman->table_exists($table)) {
            $dbman->create_table($table);
        }

        // Define table 'message_conversation_members' to be created.
        $table = new xmldb_table('message_conversation_members');

        // Adding fields to table 'message_conversation_members'.
        $table->add_field('id', XMLDB_TYPE_INTEGER, '10', null, XMLDB_NOTNULL, XMLDB_SEQUENCE, null);
        $table->add_field('conversationid', XMLDB_TYPE_INTEGER, '10', null, XMLDB_NOTNULL, null, null);
        $table->add_field('userid', XMLDB_TYPE_INTEGER, '10', null, XMLDB_NOTNULL, null, null);
        $table->add_field('timecreated', XMLDB_TYPE_INTEGER, '10', null, XMLDB_NOTNULL, null, null);

        // Adding keys to table 'message_conversation_members'.
        $table->add_key('primary', XMLDB_KEY_PRIMARY, array('id'));
        $table->add_key('conversationid', XMLDB_KEY_FOREIGN, array('conversationid'), 'message_conversations', array('id'));
        $table->add_key('userid', XMLDB_KEY_FOREIGN, array('userid'), 'user', array('id'));

        // Conditionally launch create table for 'message_conversation_members'.
        if (!$dbman->table_exists($table)) {
            $dbman->create_table($table);
        }

        // Define table 'message_user_actions' to be created.
        $table = new xmldb_table('message_user_actions');

        // Adding fields to table 'message_user_actions'.
        $table->add_field('id', XMLDB_TYPE_INTEGER, '10', null, XMLDB_NOTNULL, XMLDB_SEQUENCE, null);
        $table->add_field('userid', XMLDB_TYPE_INTEGER, '10', null, XMLDB_NOTNULL, null, null);
        $table->add_field('messageid', XMLDB_TYPE_INTEGER, '10', null, XMLDB_NOTNULL, null, null);
        $table->add_field('action', XMLDB_TYPE_INTEGER, '10', null, XMLDB_NOTNULL, null, null);
        $table->add_field('timecreated', XMLDB_TYPE_INTEGER, '10', null, XMLDB_NOTNULL, null, null);

        // Adding keys to table 'message_user_actions'.
        $table->add_key('primary', XMLDB_KEY_PRIMARY, array('id'));
        $table->add_key('userid', XMLDB_KEY_FOREIGN, array('userid'), 'user', array('id'));
        $table->add_key('messageid', XMLDB_KEY_FOREIGN, array('messageid'), 'messages', array('id'));

        // Conditionally launch create table for 'message_user_actions'.
        if (!$dbman->table_exists($table)) {
            $dbman->create_table($table);
        }

        // Define table 'notifications' to be created.
        $table = new xmldb_table('notifications');

        // Adding fields to table 'notifications'.
        $table->add_field('id', XMLDB_TYPE_INTEGER, '10', null, XMLDB_NOTNULL, XMLDB_SEQUENCE, null);
        $table->add_field('useridfrom', XMLDB_TYPE_INTEGER, '10', null, XMLDB_NOTNULL, null, null);
        $table->add_field('useridto', XMLDB_TYPE_INTEGER, '10', null, XMLDB_NOTNULL, null, null);
        $table->add_field('subject', XMLDB_TYPE_TEXT, null, null, null, null, null);
        $table->add_field('fullmessage', XMLDB_TYPE_TEXT, null, null, null, null, null);
        $table->add_field('fullmessageformat', XMLDB_TYPE_INTEGER, '1', null, XMLDB_NOTNULL, null, 0);
        $table->add_field('fullmessagehtml', XMLDB_TYPE_TEXT, null, null, null, null, null);
        $table->add_field('smallmessage', XMLDB_TYPE_TEXT, null, null, null, null, null);
        $table->add_field('component', XMLDB_TYPE_CHAR, '100', null, null, null, null);
        $table->add_field('eventtype', XMLDB_TYPE_CHAR, '100', null, null, null, null);
        $table->add_field('contexturl', XMLDB_TYPE_TEXT, null, null, null, null, null);
        $table->add_field('contexturlname', XMLDB_TYPE_TEXT, null, null, null, null, null);
        $table->add_field('timeread', XMLDB_TYPE_INTEGER, '10', null, false, null, null);
        $table->add_field('timecreated', XMLDB_TYPE_INTEGER, '10', null, XMLDB_NOTNULL, null, null);

        // Adding keys to table 'notifications'.
        $table->add_key('primary', XMLDB_KEY_PRIMARY, array('id'));
        $table->add_key('useridto', XMLDB_KEY_FOREIGN, array('useridto'), 'user', array('id'));

        // Conditionally launch create table for 'notifications'.
        if (!$dbman->table_exists($table)) {
            $dbman->create_table($table);
        }

        // Main savepoint reached.
        upgrade_main_savepoint(true, 2018032200.01);
    }

    if ($oldversion < 2018032200.04) {
        // Define table 'message_conversations' to be updated.
        $table = new xmldb_table('message_conversations');
        $field = new xmldb_field('convhash', XMLDB_TYPE_CHAR, '40', null, XMLDB_NOTNULL, null, null, 'id');

        // Conditionally launch add field 'convhash'.
        if (!$dbman->field_exists($table, $field)) {
            $dbman->add_field($table, $field);
        }

        // Conditionally launch add index.
        $index = new xmldb_index('convhash', XMLDB_INDEX_UNIQUE, array('convhash'));
        if (!$dbman->index_exists($table, $index)) {
            $dbman->add_index($table, $index);
        }

        // Main savepoint reached.
        upgrade_main_savepoint(true, 2018032200.04);
    }

    if ($oldversion < 2018032200.05) {
        // Drop table that is no longer needed.
        $table = new xmldb_table('message_working');
        if ($dbman->table_exists($table)) {
            $dbman->drop_table($table);
        }

        // Main savepoint reached.
        upgrade_main_savepoint(true, 2018032200.05);
    }

    if ($oldversion < 2018032200.06) {
        // Define table 'message_user_actions' to add an index to.
        $table = new xmldb_table('message_user_actions');

        // Conditionally launch add index.
        $index = new xmldb_index('userid_messageid_action', XMLDB_INDEX_UNIQUE, array('userid', 'messageid', 'action'));
        if (!$dbman->index_exists($table, $index)) {
            $dbman->add_index($table, $index);
        }

        // Main savepoint reached.
        upgrade_main_savepoint(true, 2018032200.06);
    }

    if ($oldversion < 2018032200.07) {
        // Define table 'messages' to add an index to.
        $table = new xmldb_table('messages');

        // Conditionally launch add index.
        $index = new xmldb_index('conversationid_timecreated', XMLDB_INDEX_NOTUNIQUE, array('conversationid', 'timecreated'));
        if (!$dbman->index_exists($table, $index)) {
            $dbman->add_index($table, $index);
        }

        // Main savepoint reached.
        upgrade_main_savepoint(true, 2018032200.07);
    }

    if ($oldversion < 2018032700.00) {
        // Update default search engine to search_simpledb if global search is disabled and there is no solr index defined.
        if (empty($CFG->enableglobalsearch) && empty(get_config('search_solr', 'indexname'))) {
            set_config('searchengine', 'simpledb');
        }

        // Main savepoint reached.
        upgrade_main_savepoint(true, 2018032700.00);
    }

    if ($oldversion < 2018040500.01) {

        // Define field cohort to be added to theme. Allow null initially.
        $table = new xmldb_table('cohort');
        $field = new xmldb_field('theme', XMLDB_TYPE_CHAR, '50',
                null, null, null, null, 'timemodified');

        // Conditionally add field.
        if (!$dbman->field_exists($table, $field)) {
            $dbman->add_field($table, $field);
        }

        // Main savepoint reached.
        upgrade_main_savepoint(true, 2018040500.01);
    }

    if ($oldversion < 2018050900.01) {
        // Update default digital age consent map according to the current legislation on each country.
        $ageofdigitalconsentmap = implode(PHP_EOL, [
            '*, 16',
            'AT, 14',
            'ES, 14',
            'US, 13'
        ]);
        set_config('agedigitalconsentmap', $ageofdigitalconsentmap);

        // Main savepoint reached.
        upgrade_main_savepoint(true, 2018050900.01);
    }

    // Automatically generated Moodle v3.5.0 release upgrade line.
    // Put any upgrade step following this.

    if ($oldversion < 2018062800.01) {
        // Add foreign key fk_user to the comments table.
        $table = new xmldb_table('comments');
        $key = new xmldb_key('fk_user', XMLDB_KEY_FOREIGN, array('userid'), 'user', array('id'));
        $dbman->add_key($table, $key);

        upgrade_main_savepoint(true, 2018062800.01);
    }

    if ($oldversion < 2018062800.02) {
        // Add composite index ix_concomitem to the table comments.
        $table = new xmldb_table('comments');
        $index = new xmldb_index('ix_concomitem', XMLDB_INDEX_NOTUNIQUE, array('contextid', 'commentarea', 'itemid'));

        if (!$dbman->index_exists($table, $index)) {
            $dbman->add_index($table, $index);
        }

        upgrade_main_savepoint(true, 2018062800.02);
    }

    if ($oldversion < 2018062800.03) {
        // Define field location to be added to event.
        $table = new xmldb_table('event');
        $field = new xmldb_field('location', XMLDB_TYPE_TEXT, null, null, null, null, null, 'priority');

        // Conditionally launch add field location.
        if (!$dbman->field_exists($table, $field)) {
            $dbman->add_field($table, $field);
        }

        // Main savepoint reached.
        upgrade_main_savepoint(true, 2018062800.03);
    }

    if ($oldversion < 2018072500.00) {
        // Find all duplicate top level categories per context.
        $duplicates = $DB->get_records_sql("SELECT qc1.*
                                              FROM {question_categories} qc1
                                              JOIN {question_categories} qc2
                                                ON qc1.contextid = qc2.contextid AND qc1.id <> qc2.id
                                             WHERE qc1.parent = 0 AND qc2.parent = 0
                                          ORDER BY qc1.contextid, qc1.id");

        // For each context, let the first top category to remain as top category and make the rest its children.
        $currentcontextid = 0;
        $chosentopid = 0;
        foreach ($duplicates as $duplicate) {
            if ($currentcontextid != $duplicate->contextid) {
                $currentcontextid = $duplicate->contextid;
                $chosentopid = $duplicate->id;
            } else {
                $DB->set_field('question_categories', 'parent', $chosentopid, ['id' => $duplicate->id]);
            }
        }

        // Main savepoint reached.
        upgrade_main_savepoint(true, 2018072500.00);
    }

    if ($oldversion < 2018073000.00) {
        // Main savepoint reached.
        if (!file_exists($CFG->dirroot . '/admin/tool/assignmentupgrade/version.php')) {
            unset_all_config_for_plugin('tool_assignmentupgrade');
        }
        upgrade_main_savepoint(true, 2018073000.00);
    }

    if ($oldversion < 2018083100.01) {
        // Remove module associated blog posts for non-existent (deleted) modules.
        $sql = "SELECT ba.contextid as modcontextid
                  FROM {blog_association} ba
                  JOIN {post} p
                       ON p.id = ba.blogid
             LEFT JOIN {context} c
                       ON c.id = ba.contextid
                 WHERE p.module = :module
                       AND c.contextlevel IS NULL
              GROUP BY ba.contextid";
        if ($deletedmodules = $DB->get_records_sql($sql, array('module' => 'blog'))) {
            foreach ($deletedmodules as $module) {
                $assocblogids = $DB->get_fieldset_select('blog_association', 'blogid',
                    'contextid = :contextid', ['contextid' => $module->modcontextid]);
                list($sql, $params) = $DB->get_in_or_equal($assocblogids, SQL_PARAMS_NAMED);

                $DB->delete_records_select('tag_instance', "itemid $sql", $params);
                $DB->delete_records_select('post', "id $sql AND module = :module",
                    array_merge($params, ['module' => 'blog']));
                $DB->delete_records('blog_association', ['contextid' => $module->modcontextid]);
            }
        }

        // Main savepoint reached.
        upgrade_main_savepoint(true, 2018083100.01);
    }

    if ($oldversion < 2018091200.00) {
        if (!file_exists($CFG->dirroot . '/cache/stores/memcache/settings.php')) {
            unset_all_config_for_plugin('cachestore_memcache');
        }

        upgrade_main_savepoint(true, 2018091200.00);
    }

    if ($oldversion < 2018091700.01) {
        // Remove unused setting.
        unset_config('messaginghidereadnotifications');

        // Main savepoint reached.
        upgrade_main_savepoint(true, 2018091700.01);
    }

    // Add idnumber fields to question and question_category tables.
    // This is done in four parts to aid error recovery during upgrade, should that occur.
    if ($oldversion < 2018092100.01) {
        $table = new xmldb_table('question');
        $field = new xmldb_field('idnumber', XMLDB_TYPE_CHAR, '100', null, null, null, null, 'modifiedby');
        if (!$dbman->field_exists($table, $field)) {
            $dbman->add_field($table, $field);
        }
        upgrade_main_savepoint(true, 2018092100.01);
    }

    if ($oldversion < 2018092100.02) {
        $table = new xmldb_table('question');
        $index = new xmldb_index('categoryidnumber', XMLDB_INDEX_UNIQUE, array('category', 'idnumber'));
        if (!$dbman->index_exists($table, $index)) {
            $dbman->add_index($table, $index);
        }
        upgrade_main_savepoint(true, 2018092100.02);
    }

    if ($oldversion < 2018092100.03) {
        $table = new xmldb_table('question_categories');
        $field = new xmldb_field('idnumber', XMLDB_TYPE_CHAR, '100', null, null, null, null, 'sortorder');
        if (!$dbman->field_exists($table, $field)) {
            $dbman->add_field($table, $field);
        }
        upgrade_main_savepoint(true, 2018092100.03);
    }

    if ($oldversion < 2018092100.04) {
        $table = new xmldb_table('question_categories');
        $index = new xmldb_index('contextididnumber', XMLDB_INDEX_UNIQUE, array('contextid', 'idnumber'));
        if (!$dbman->index_exists($table, $index)) {
            $dbman->add_index($table, $index);
        }
        // Main savepoint reached.
        upgrade_main_savepoint(true, 2018092100.04);
    }

    if ($oldversion < 2018092800.00) {
        // Alter the table 'message_contacts'.
        $table = new xmldb_table('message_contacts');

        // Remove index so we can alter the fields.
        $index = new xmldb_index('userid-contactid', XMLDB_INDEX_UNIQUE, ['userid', 'contactid']);
        if ($dbman->index_exists($table, $index)) {
            $dbman->drop_index($table, $index);
        }

        // Remove defaults of '0' from the 'userid' and 'contactid' fields.
        $field = new xmldb_field('userid', XMLDB_TYPE_INTEGER, '10', null, XMLDB_NOTNULL, null, null, 'id');
        $dbman->change_field_default($table, $field);

        $field = new xmldb_field('contactid', XMLDB_TYPE_INTEGER, '10', null, XMLDB_NOTNULL, null, null, 'userid');
        $dbman->change_field_default($table, $field);

        // Add the missing FKs that will now be added to new installs.
        $key = new xmldb_key('userid', XMLDB_KEY_FOREIGN, ['userid'], 'user', ['id']);
        $dbman->add_key($table, $key);

        $key = new xmldb_key('contactid', XMLDB_KEY_FOREIGN, ['contactid'], 'user', ['id']);
        $dbman->add_key($table, $key);

        // Re-add the index.
        if (!$dbman->index_exists($table, $index)) {
            $dbman->add_index($table, $index);
        }

        // Add the field 'timecreated'. Allow null, since existing records won't have an accurate value we can use.
        $field = new xmldb_field('timecreated', XMLDB_TYPE_INTEGER, '10', null, null, null, null, 'blocked');
        if (!$dbman->field_exists($table, $field)) {
            $dbman->add_field($table, $field);
        }

        // Create new 'message_contact_requests' table.
        $table = new xmldb_table('message_contact_requests');
        $table->add_field('id', XMLDB_TYPE_INTEGER, '10', null, XMLDB_NOTNULL, XMLDB_SEQUENCE, null, null);
        $table->add_field('userid', XMLDB_TYPE_INTEGER, '10', null, XMLDB_NOTNULL, null, null, 'id');
        $table->add_field('requesteduserid', XMLDB_TYPE_INTEGER, '10', null, XMLDB_NOTNULL, null, null, 'userid');
        $table->add_field('timecreated', XMLDB_TYPE_INTEGER, '10', null, XMLDB_NOTNULL, null, null, 'requesteduserid');

        $table->add_key('primary', XMLDB_KEY_PRIMARY, ['id'], null, null);
        $table->add_key('userid', XMLDB_KEY_FOREIGN, ['userid'], 'user', ['id']);
        $table->add_key('requesteduserid', XMLDB_KEY_FOREIGN, ['requesteduserid'], 'user', ['id']);

        $table->add_index('userid-requesteduserid', XMLDB_INDEX_UNIQUE, ['userid', 'requesteduserid']);

        if (!$dbman->table_exists($table)) {
            $dbman->create_table($table);
        }

        // Create new 'message_users_blocked' table.
        $table = new xmldb_table('message_users_blocked');
        $table->add_field('id', XMLDB_TYPE_INTEGER, '10', null, XMLDB_NOTNULL, XMLDB_SEQUENCE, null, null);
        $table->add_field('userid', XMLDB_TYPE_INTEGER, '10', null, XMLDB_NOTNULL, null, null, 'id');
        $table->add_field('blockeduserid', XMLDB_TYPE_INTEGER, '10', null, XMLDB_NOTNULL, null, null, 'userid');
        // Allow NULLs in the 'timecreated' field because we will be moving existing data here that has no timestamp.
        $table->add_field('timecreated', XMLDB_TYPE_INTEGER, '10', null, null, null, null, 'blockeduserid');

        $table->add_key('primary', XMLDB_KEY_PRIMARY, ['id'], null, null);
        $table->add_key('userid', XMLDB_KEY_FOREIGN, ['userid'], 'user', ['id']);
        $table->add_key('blockeduserid', XMLDB_KEY_FOREIGN, ['blockeduserid'], 'user', ['id']);

        $table->add_index('userid-blockeduserid', XMLDB_INDEX_UNIQUE, ['userid', 'blockeduserid']);

        if (!$dbman->table_exists($table)) {
            $dbman->create_table($table);
        }

        upgrade_main_savepoint(true, 2018092800.00);
    }

    if ($oldversion < 2018092800.01) {
        // Move all the 'blocked' contacts to the new table 'message_users_blocked'.
        $updatesql = "INSERT INTO {message_users_blocked} (userid, blockeduserid, timecreated)
                           SELECT userid, contactid, null as timecreated
                             FROM {message_contacts}
                            WHERE blocked = :blocked";
        $DB->execute($updatesql, ['blocked' => 1]);

        // Removed the 'blocked' column from 'message_contacts'.
        $table = new xmldb_table('message_contacts');
        $field = new xmldb_field('blocked');
        $dbman->drop_field($table, $field);

        upgrade_main_savepoint(true, 2018092800.01);
    }

    if ($oldversion < 2018092800.02) {
        // Delete any contacts that are not mutual (meaning they both haven't added each other).
        $sql = "SELECT c1.id
                  FROM {message_contacts} c1
             LEFT JOIN {message_contacts} c2
                    ON c1.userid = c2.contactid
                   AND c1.contactid = c2.userid
                 WHERE c2.id IS NULL";
        if ($contacts = $DB->get_records_sql($sql)) {
            list($insql, $inparams) = $DB->get_in_or_equal(array_keys($contacts));
            $DB->delete_records_select('message_contacts', "id $insql", $inparams);
        }

        upgrade_main_savepoint(true, 2018092800.02);
    }

    if ($oldversion < 2018092800.03) {
        // Remove any duplicate rows - from now on adding contacts just requires 1 row.
        // The person who made the contact request (userid) and the person who approved
        // it (contactid). Upgrade the table so that the first person to add the contact
        // was the one who made the request.
        $sql = "SELECT c1.id
                  FROM {message_contacts} c1
            INNER JOIN {message_contacts} c2
                    ON c1.userid = c2.contactid
                   AND c1.contactid = c2.userid
                 WHERE c1.id > c2.id";
        if ($contacts = $DB->get_records_sql($sql)) {
            list($insql, $inparams) = $DB->get_in_or_equal(array_keys($contacts));
            $DB->delete_records_select('message_contacts', "id $insql", $inparams);
        }

        upgrade_main_savepoint(true, 2018092800.03);
    }

    if ($oldversion < 2018101700.01) {
        if (empty($CFG->keepmessagingallusersenabled)) {
            // When it is not set, $CFG->messagingallusers should be disabled by default.
            // When $CFG->messagingallusers = false, the default user preference is MESSAGE_PRIVACY_COURSEMEMBER
            // (contacted by users sharing a course).
            set_config('messagingallusers', false);
        } else {
            // When $CFG->keepmessagingallusersenabled is set to true, $CFG->messagingallusers is set to true.
            set_config('messagingallusers', true);

            // When $CFG->messagingallusers = true, the default user preference is MESSAGE_PRIVACY_SITE
            // (contacted by all users site). So we need to set existing values from 0 (MESSAGE_PRIVACY_COURSEMEMBER)
            // to 2 (MESSAGE_PRIVACY_SITE).
            $DB->set_field(
                'user_preferences',
                'value',
                \core_message\api::MESSAGE_PRIVACY_SITE,
                array('name' => 'message_blocknoncontacts', 'value' => 0)
            );
        }

        // Main savepoint reached.
        upgrade_main_savepoint(true, 2018101700.01);
    }

    if ($oldversion < 2018101800.00) {
        // Define table 'favourite' to be created.
        $table = new xmldb_table('favourite');

        // Adding fields to table favourite.
        $table->add_field('id', XMLDB_TYPE_INTEGER, '10', null, XMLDB_NOTNULL, XMLDB_SEQUENCE, null);
        $table->add_field('component', XMLDB_TYPE_CHAR, '100', null, XMLDB_NOTNULL, null, null);
        $table->add_field('itemtype', XMLDB_TYPE_CHAR, '100', null, XMLDB_NOTNULL, null, null);
        $table->add_field('itemid', XMLDB_TYPE_INTEGER, '10', null, XMLDB_NOTNULL, null, null);
        $table->add_field('contextid', XMLDB_TYPE_INTEGER, '10', null, XMLDB_NOTNULL, null, null);
        $table->add_field('userid', XMLDB_TYPE_INTEGER, '10', null, XMLDB_NOTNULL, null, null);
        $table->add_field('ordering', XMLDB_TYPE_INTEGER, '10', null, null, null, null);
        $table->add_field('timecreated', XMLDB_TYPE_INTEGER, '10', null, XMLDB_NOTNULL, null, null);
        $table->add_field('timemodified', XMLDB_TYPE_INTEGER, '10', null, XMLDB_NOTNULL, null, null);

        // Adding keys to table favourite.
        $table->add_key('primary', XMLDB_KEY_PRIMARY, ['id']);
        $table->add_key('contextid', XMLDB_KEY_FOREIGN, ['contextid'], 'context', ['id']);
        $table->add_key('userid', XMLDB_KEY_FOREIGN, ['userid'], 'user', ['id']);

        // Adding indexes to table favourite.
        $table->add_index('uniqueuserfavouriteitem', XMLDB_INDEX_UNIQUE, ['component', 'itemtype', 'itemid', 'contextid', 'userid']);

        // Conditionally launch create table for favourite.
        if (!$dbman->table_exists($table)) {
            $dbman->create_table($table);
        }

        // Main savepoint reached.
        upgrade_main_savepoint(true, 2018101800.00);
    }

    if ($oldversion < 2018102200.00) {
        // Add field 'type' to 'message_conversations'.
        $table = new xmldb_table('message_conversations');
        $field = new xmldb_field('type', XMLDB_TYPE_INTEGER, '10', null, XMLDB_NOTNULL, null, 1, 'id');
        if (!$dbman->field_exists($table, $field)) {
            $dbman->add_field($table, $field);
        }

        // Add field 'name' to 'message_conversations'.
        $field = new xmldb_field('name', XMLDB_TYPE_CHAR, '255', null, null, null, null, 'type');
        if (!$dbman->field_exists($table, $field)) {
            $dbman->add_field($table, $field);
        }

        // Conditionally launch add index 'type'.
        $index = new xmldb_index('type', XMLDB_INDEX_NOTUNIQUE, ['type']);
        if (!$dbman->index_exists($table, $index)) {
            $dbman->add_index($table, $index);
        }

        // Define table 'message_conversations' to be updated.
        $table = new xmldb_table('message_conversations');

        // Remove the unique 'convhash' index, change to null and add a new non unique index.
        $index = new xmldb_index('convhash', XMLDB_INDEX_UNIQUE, ['convhash']);
        if ($dbman->index_exists($table, $index)) {
            $dbman->drop_index($table, $index);
        }

        $field = new xmldb_field('convhash', XMLDB_TYPE_CHAR, '40', null, null, null, null, 'name');
        $dbman->change_field_notnull($table, $field);

        $index = new xmldb_index('convhash', XMLDB_INDEX_NOTUNIQUE, ['convhash']);
        if (!$dbman->index_exists($table, $index)) {
            $dbman->add_index($table, $index);
        }

        upgrade_main_savepoint(true, 2018102200.00);
    }

    if ($oldversion < 2018102300.02) {
        // Alter 'message_conversations' table to support groups.
        $table = new xmldb_table('message_conversations');
        $field = new xmldb_field('component', XMLDB_TYPE_CHAR, '100', null, null, null, null, 'convhash');
        if (!$dbman->field_exists($table, $field)) {
            $dbman->add_field($table, $field);
        }

        $field = new xmldb_field('itemtype', XMLDB_TYPE_CHAR, '100', null, null, null, null, 'component');
        if (!$dbman->field_exists($table, $field)) {
            $dbman->add_field($table, $field);
        }

        $field = new xmldb_field('itemid', XMLDB_TYPE_INTEGER, '10', null, null, null, null, 'itemtype');
        if (!$dbman->field_exists($table, $field)) {
            $dbman->add_field($table, $field);
        }

        $field = new xmldb_field('contextid', XMLDB_TYPE_INTEGER, '10', null, null, null, null, 'itemid');
        if (!$dbman->field_exists($table, $field)) {
            $dbman->add_field($table, $field);
        }

        $field = new xmldb_field('enabled', XMLDB_TYPE_INTEGER, '1', null, XMLDB_NOTNULL, null, 0, 'contextid');
        if (!$dbman->field_exists($table, $field)) {
            $dbman->add_field($table, $field);
        }

        $field = new xmldb_field('timemodified', XMLDB_TYPE_INTEGER, '10', null, null, null, null, 'enabled');
        if (!$dbman->field_exists($table, $field)) {
            $dbman->add_field($table, $field);
        }

        // Add key.
        $key = new xmldb_key('contextid', XMLDB_KEY_FOREIGN, ['contextid'], 'context', ['id']);
        $dbman->add_key($table, $key);

        // Add index.
        $index = new xmldb_index('component-itemtype-itemid-contextid', XMLDB_INDEX_NOTUNIQUE, ['component', 'itemtype',
            'itemid', 'contextid']);
        if (!$dbman->index_exists($table, $index)) {
            $dbman->add_index($table, $index);
        }

        upgrade_main_savepoint(true, 2018102300.02);
    }

    if ($oldversion < 2018102900.00) {
        // Define field predictionsprocessor to be added to analytics_models.
        $table = new xmldb_table('analytics_models');
        $field = new xmldb_field('predictionsprocessor', XMLDB_TYPE_CHAR, '255', null, null, null, null, 'timesplitting');

        // Conditionally launch add field predictionsprocessor.
        if (!$dbman->field_exists($table, $field)) {
            $dbman->add_field($table, $field);
        }

        // Main savepoint reached.
        upgrade_main_savepoint(true, 2018102900.00);
    }

    if ($oldversion < 2018110500.01) {
        // Define fields to be added to the 'badge' table.
        $tablebadge = new xmldb_table('badge');
        $fieldversion = new xmldb_field('version', XMLDB_TYPE_CHAR, '255', null, null, null, null, 'nextcron');
        $fieldlanguage = new xmldb_field('language', XMLDB_TYPE_CHAR, '255', null, null, null, null, 'version');
        $fieldimageauthorname = new xmldb_field('imageauthorname', XMLDB_TYPE_CHAR, '255', null, null, null, null, 'language');
        $fieldimageauthoremail = new xmldb_field('imageauthoremail', XMLDB_TYPE_CHAR, '255', null, null,
            null, null, 'imageauthorname');
        $fieldimageauthorurl = new xmldb_field('imageauthorurl', XMLDB_TYPE_CHAR, '255', null, null,
            null, null, 'imageauthoremail');
        $fieldimagecaption = new xmldb_field('imagecaption', XMLDB_TYPE_TEXT, null, null, null, null, null, 'imageauthorurl');

        if (!$dbman->field_exists($tablebadge, $fieldversion)) {
            $dbman->add_field($tablebadge, $fieldversion);
        }
        if (!$dbman->field_exists($tablebadge, $fieldlanguage)) {
            $dbman->add_field($tablebadge, $fieldlanguage);
        }
        if (!$dbman->field_exists($tablebadge, $fieldimageauthorname)) {
            $dbman->add_field($tablebadge, $fieldimageauthorname);
        }
        if (!$dbman->field_exists($tablebadge, $fieldimageauthoremail)) {
            $dbman->add_field($tablebadge, $fieldimageauthoremail);
        }
        if (!$dbman->field_exists($tablebadge, $fieldimageauthorurl)) {
            $dbman->add_field($tablebadge, $fieldimageauthorurl);
        }
        if (!$dbman->field_exists($tablebadge, $fieldimagecaption)) {
            $dbman->add_field($tablebadge, $fieldimagecaption);
        }

        // Define table badge_endorsement to be created.
        $table = new xmldb_table('badge_endorsement');

        // Adding fields to table badge_endorsement.
        $table->add_field('id', XMLDB_TYPE_INTEGER, '10', null, XMLDB_NOTNULL, XMLDB_SEQUENCE, null);
        $table->add_field('badgeid', XMLDB_TYPE_INTEGER, '10', null, XMLDB_NOTNULL, null, '0');
        $table->add_field('issuername', XMLDB_TYPE_CHAR, '255', null, XMLDB_NOTNULL, null, null);
        $table->add_field('issuerurl', XMLDB_TYPE_CHAR, '255', null, XMLDB_NOTNULL, null, null);
        $table->add_field('issueremail', XMLDB_TYPE_CHAR, '255', null, XMLDB_NOTNULL, null, null);
        $table->add_field('claimid', XMLDB_TYPE_CHAR, '255', null, null, null, null);
        $table->add_field('claimcomment', XMLDB_TYPE_TEXT, null, null, null, null, null);
        $table->add_field('dateissued', XMLDB_TYPE_INTEGER, '10', null, XMLDB_NOTNULL, null, '0');

        // Adding keys to table badge_endorsement.
        $table->add_key('primary', XMLDB_KEY_PRIMARY, ['id']);
        $table->add_key('endorsementbadge', XMLDB_KEY_FOREIGN, ['badgeid'], 'badge', ['id']);

        // Conditionally launch create table for badge_endorsement.
        if (!$dbman->table_exists($table)) {
            $dbman->create_table($table);
        }

        // Define table badge_related to be created.
        $table = new xmldb_table('badge_related');

        // Adding fields to table badge_related.
        $table->add_field('id', XMLDB_TYPE_INTEGER, '10', null, XMLDB_NOTNULL, XMLDB_SEQUENCE, null);
        $table->add_field('badgeid', XMLDB_TYPE_INTEGER, '10', null, XMLDB_NOTNULL, null, '0');
        $table->add_field('relatedbadgeid', XMLDB_TYPE_INTEGER, '10', null, null, null, null);

        // Adding keys to table badge_related.
        $table->add_key('primary', XMLDB_KEY_PRIMARY, ['id']);
        $table->add_key('badgeid', XMLDB_KEY_FOREIGN, ['badgeid'], 'badge', ['id']);
        $table->add_key('relatedbadgeid', XMLDB_KEY_FOREIGN, ['relatedbadgeid'], 'badge', ['id']);
        $table->add_key('badgeid-relatedbadgeid', XMLDB_KEY_UNIQUE, ['badgeid', 'relatedbadgeid']);

        // Conditionally launch create table for badge_related.
        if (!$dbman->table_exists($table)) {
            $dbman->create_table($table);
        }

        // Define table badge_competencies to be created.
        $table = new xmldb_table('badge_competencies');

        // Adding fields to table badge_competencies.
        $table->add_field('id', XMLDB_TYPE_INTEGER, '10', null, XMLDB_NOTNULL, XMLDB_SEQUENCE, null);
        $table->add_field('badgeid', XMLDB_TYPE_INTEGER, '10', null, XMLDB_NOTNULL, null, '0');
        $table->add_field('targetname', XMLDB_TYPE_CHAR, '255', null, XMLDB_NOTNULL, null, null);
        $table->add_field('targeturl', XMLDB_TYPE_CHAR, '255', null, XMLDB_NOTNULL, null, null);
        $table->add_field('targetdescription', XMLDB_TYPE_TEXT, null, null, null, null, null);
        $table->add_field('targetframework', XMLDB_TYPE_CHAR, '255', null, null, null, null);
        $table->add_field('targetcode', XMLDB_TYPE_CHAR, '255', null, null, null, null);

        // Adding keys to table badge_competencies.
        $table->add_key('primary', XMLDB_KEY_PRIMARY, ['id']);
        $table->add_key('competenciesbadge', XMLDB_KEY_FOREIGN, ['badgeid'], 'badge', ['id']);

        // Conditionally launch create table for badge_competencies.
        if (!$dbman->table_exists($table)) {
            $dbman->create_table($table);
        }

        // Main savepoint reached.
        upgrade_main_savepoint(true, 2018110500.01);
    }

    if ($oldversion < 2018110700.01) {
        // This config setting added and then removed.
        unset_config('showcourseimages', 'moodlecourse');

        // Main savepoint reached.
        upgrade_main_savepoint(true, 2018110700.01);
    }

    if ($oldversion < 2018111301.00) {
        // Define field locked to be added to context.
        $table = new xmldb_table('context');
        $field = new xmldb_field('locked', XMLDB_TYPE_INTEGER, '2', null, XMLDB_NOTNULL, null, '0', 'depth');

        // Conditionally launch add field locked.
        if (!$dbman->field_exists($table, $field)) {
            $dbman->add_field($table, $field);
        }

        // Define field locked to be added to context_temp.
        $table = new xmldb_table('context_temp');
        $field = new xmldb_field('locked', XMLDB_TYPE_INTEGER, '2', null, XMLDB_NOTNULL, null, '0', 'depth');

        // Conditionally launch add field locked.
        if (!$dbman->field_exists($table, $field)) {
            $dbman->add_field($table, $field);
        }

        // Note: This change also requires a bump in is_major_upgrade_required.
        upgrade_main_savepoint(true, 2018111301.00);
    }

    if ($oldversion < 2018111900.00) {
        // Update favourited courses, so they are saved in the particular course context instead of the system.
        $favouritedcourses = $DB->get_records('favourite', ['component' => 'core_course', 'itemtype' => 'courses']);

        foreach ($favouritedcourses as $fc) {
            $coursecontext = \context_course::instance($fc->itemid);
            $fc->contextid = $coursecontext->id;
            $DB->update_record('favourite', $fc);
        }

        upgrade_main_savepoint(true, 2018111900.00);
    }

    if ($oldversion < 2018111900.01) {
        // Define table oauth2_access_token to be created.
        $table = new xmldb_table('oauth2_access_token');

        // Adding fields to table oauth2_access_token.
        $table->add_field('id', XMLDB_TYPE_INTEGER, '10', null, XMLDB_NOTNULL, XMLDB_SEQUENCE, null);
        $table->add_field('timecreated', XMLDB_TYPE_INTEGER, '10', null, XMLDB_NOTNULL, null, null);
        $table->add_field('timemodified', XMLDB_TYPE_INTEGER, '10', null, XMLDB_NOTNULL, null, null);
        $table->add_field('usermodified', XMLDB_TYPE_INTEGER, '10', null, XMLDB_NOTNULL, null, null);
        $table->add_field('issuerid', XMLDB_TYPE_INTEGER, '10', null, XMLDB_NOTNULL, null, null);
        $table->add_field('token', XMLDB_TYPE_TEXT, null, null, XMLDB_NOTNULL, null, null);
        $table->add_field('expires', XMLDB_TYPE_INTEGER, '10', null, XMLDB_NOTNULL, null, null);
        $table->add_field('scope', XMLDB_TYPE_TEXT, null, null, XMLDB_NOTNULL, null, null);

        // Adding keys to table oauth2_access_token.
        $table->add_key('primary', XMLDB_KEY_PRIMARY, ['id']);
        $table->add_key('issueridkey', XMLDB_KEY_FOREIGN_UNIQUE, ['issuerid'], 'oauth2_issuer', ['id']);

        // Conditionally launch create table for oauth2_access_token.
        if (!$dbman->table_exists($table)) {
            $dbman->create_table($table);
        }

        // Main savepoint reached.
        upgrade_main_savepoint(true, 2018111900.01);
    }

    if ($oldversion < 2018112000.00) {
        // Update favourited conversations, so they are saved in the proper context instead of the system.
        $sql = "SELECT f.*, mc.contextid as conversationctx
                  FROM {favourite} f
                  JOIN {message_conversations} mc
                    ON mc.id = f.itemid";
        $favouritedconversations = $DB->get_records_sql($sql);
        foreach ($favouritedconversations as $fc) {
            if (empty($fc->conversationctx)) {
                $conversationidctx = \context_user::instance($fc->userid)->id;
            } else {
                $conversationidctx = $fc->conversationctx;
            }

            $DB->set_field('favourite', 'contextid', $conversationidctx, ['id' => $fc->id]);
        }

        upgrade_main_savepoint(true, 2018112000.00);
    }

    // Automatically generated Moodle v3.6.0 release upgrade line.
    // Put any upgrade step following this.

    if ($oldversion < 2018120300.01) {
        // Update the FB logo URL.
        $oldurl = 'https://facebookbrand.com/wp-content/themes/fb-branding/prj-fb-branding/assets/images/fb-art.png';
        $newurl = 'https://facebookbrand.com/wp-content/uploads/2016/05/flogo_rgb_hex-brc-site-250.png';

        $updatesql = "UPDATE {oauth2_issuer}
                         SET image = :newimage
                       WHERE " . $DB->sql_compare_text('image', 100). " = :oldimage";
        $params = [
            'newimage' => $newurl,
            'oldimage' => $oldurl
        ];
        $DB->execute($updatesql, $params);

        upgrade_main_savepoint(true, 2018120300.01);
    }

    if ($oldversion < 2018120300.02) {
        // Set all individual conversations to enabled.
        $updatesql = "UPDATE {message_conversations}
                         SET enabled = :enabled
                       WHERE type = :type";
        $DB->execute($updatesql, ['enabled' => 1, 'type' => 1]);

        upgrade_main_savepoint(true, 2018120300.02);
    }

    if ($oldversion < 2018120301.02) {
        upgrade_delete_orphaned_file_records();
        upgrade_main_savepoint(true, 2018120301.02);
    }

    if ($oldversion < 2019011500.00) {
        // Define table task_log to be created.
        $table = new xmldb_table('task_log');

        // Adding fields to table task_log.
        $table->add_field('id', XMLDB_TYPE_INTEGER, '10', null, XMLDB_NOTNULL, XMLDB_SEQUENCE, null);
        $table->add_field('type', XMLDB_TYPE_INTEGER, '4', null, XMLDB_NOTNULL, null, null);
        $table->add_field('component', XMLDB_TYPE_CHAR, '255', null, XMLDB_NOTNULL, null, null);
        $table->add_field('classname', XMLDB_TYPE_CHAR, '255', null, XMLDB_NOTNULL, null, null);
        $table->add_field('userid', XMLDB_TYPE_INTEGER, '10', null, XMLDB_NOTNULL, null, null);
        $table->add_field('timestart', XMLDB_TYPE_NUMBER, '20, 10', null, XMLDB_NOTNULL, null, null);
        $table->add_field('timeend', XMLDB_TYPE_NUMBER, '20, 10', null, XMLDB_NOTNULL, null, null);
        $table->add_field('dbreads', XMLDB_TYPE_INTEGER, '10', null, XMLDB_NOTNULL, null, null);
        $table->add_field('dbwrites', XMLDB_TYPE_INTEGER, '10', null, XMLDB_NOTNULL, null, null);
        $table->add_field('result', XMLDB_TYPE_INTEGER, '2', null, XMLDB_NOTNULL, null, null);

        // Adding keys to table task_log.
        $table->add_key('primary', XMLDB_KEY_PRIMARY, ['id']);

        // Adding indexes to table task_log.
        $table->add_index('classname', XMLDB_INDEX_NOTUNIQUE, ['classname']);
        $table->add_index('timestart', XMLDB_INDEX_NOTUNIQUE, ['timestart']);

        // Conditionally launch create table for task_log.
        if (!$dbman->table_exists($table)) {
            $dbman->create_table($table);
        }

        // Main savepoint reached.
        upgrade_main_savepoint(true, 2019011500.00);
    }

    if ($oldversion < 2019011501.00) {
        // Define field output to be added to task_log.
        $table = new xmldb_table('task_log');
        $field = new xmldb_field('output', XMLDB_TYPE_TEXT, null, null, XMLDB_NOTNULL, null, null, 'result');

        // Conditionally launch add field output.
        if (!$dbman->field_exists($table, $field)) {
            $dbman->add_field($table, $field);
        }

        // Main savepoint reached.
        upgrade_main_savepoint(true, 2019011501.00);
    }

    if ($oldversion < 2019011801.00) {

        // Define table customfield_category to be created.
        $table = new xmldb_table('customfield_category');

        // Adding fields to table customfield_category.
        $table->add_field('id', XMLDB_TYPE_INTEGER, '10', null, XMLDB_NOTNULL, XMLDB_SEQUENCE, null);
        $table->add_field('name', XMLDB_TYPE_CHAR, '400', null, XMLDB_NOTNULL, null, null);
        $table->add_field('description', XMLDB_TYPE_TEXT, null, null, null, null, null);
        $table->add_field('descriptionformat', XMLDB_TYPE_INTEGER, '10', null, null, null, null);
        $table->add_field('sortorder', XMLDB_TYPE_INTEGER, '10', null, null, null, null);
        $table->add_field('timecreated', XMLDB_TYPE_INTEGER, '10', null, XMLDB_NOTNULL, null, null);
        $table->add_field('timemodified', XMLDB_TYPE_INTEGER, '10', null, XMLDB_NOTNULL, null, null);
        $table->add_field('component', XMLDB_TYPE_CHAR, '100', null, XMLDB_NOTNULL, null, null);
        $table->add_field('area', XMLDB_TYPE_CHAR, '100', null, XMLDB_NOTNULL, null, null);
        $table->add_field('itemid', XMLDB_TYPE_INTEGER, '10', null, XMLDB_NOTNULL, null, '0');
        $table->add_field('contextid', XMLDB_TYPE_INTEGER, '10', null, null, null, null);

        // Adding keys to table customfield_category.
        $table->add_key('primary', XMLDB_KEY_PRIMARY, ['id']);
        $table->add_key('contextid', XMLDB_KEY_FOREIGN, ['contextid'], 'context', ['id']);

        // Adding indexes to table customfield_category.
        $table->add_index('component_area_itemid', XMLDB_INDEX_NOTUNIQUE, ['component', 'area', 'itemid', 'sortorder']);

        // Conditionally launch create table for customfield_category.
        if (!$dbman->table_exists($table)) {
            $dbman->create_table($table);
        }

        // Define table customfield_field to be created.
        $table = new xmldb_table('customfield_field');

        // Adding fields to table customfield_field.
        $table->add_field('id', XMLDB_TYPE_INTEGER, '10', null, XMLDB_NOTNULL, XMLDB_SEQUENCE, null);
        $table->add_field('shortname', XMLDB_TYPE_CHAR, '100', null, XMLDB_NOTNULL, null, null);
        $table->add_field('name', XMLDB_TYPE_CHAR, '400', null, XMLDB_NOTNULL, null, null);
        $table->add_field('type', XMLDB_TYPE_CHAR, '100', null, XMLDB_NOTNULL, null, null);
        $table->add_field('description', XMLDB_TYPE_TEXT, null, null, null, null, null);
        $table->add_field('descriptionformat', XMLDB_TYPE_INTEGER, '10', null, null, null, null);
        $table->add_field('sortorder', XMLDB_TYPE_INTEGER, '10', null, null, null, null);
        $table->add_field('categoryid', XMLDB_TYPE_INTEGER, '10', null, null, null, null);
        $table->add_field('configdata', XMLDB_TYPE_TEXT, null, null, null, null, null);
        $table->add_field('timecreated', XMLDB_TYPE_INTEGER, '10', null, XMLDB_NOTNULL, null, null);
        $table->add_field('timemodified', XMLDB_TYPE_INTEGER, '10', null, XMLDB_NOTNULL, null, null);

        // Adding keys to table customfield_field.
        $table->add_key('primary', XMLDB_KEY_PRIMARY, ['id']);
        $table->add_key('categoryid', XMLDB_KEY_FOREIGN, ['categoryid'], 'customfield_category', ['id']);

        // Adding indexes to table customfield_field.
        $table->add_index('categoryid_sortorder', XMLDB_INDEX_NOTUNIQUE, ['categoryid', 'sortorder']);

        // Conditionally launch create table for customfield_field.
        if (!$dbman->table_exists($table)) {
            $dbman->create_table($table);
        }

        // Define table customfield_data to be created.
        $table = new xmldb_table('customfield_data');

        // Adding fields to table customfield_data.
        $table->add_field('id', XMLDB_TYPE_INTEGER, '10', null, XMLDB_NOTNULL, XMLDB_SEQUENCE, null);
        $table->add_field('fieldid', XMLDB_TYPE_INTEGER, '10', null, XMLDB_NOTNULL, null, null);
        $table->add_field('instanceid', XMLDB_TYPE_INTEGER, '10', null, XMLDB_NOTNULL, null, null);
        $table->add_field('intvalue', XMLDB_TYPE_INTEGER, '10', null, null, null, null);
        $table->add_field('decvalue', XMLDB_TYPE_NUMBER, '10, 5', null, null, null, null);
        $table->add_field('shortcharvalue', XMLDB_TYPE_CHAR, '255', null, null, null, null);
        $table->add_field('charvalue', XMLDB_TYPE_CHAR, '1333', null, null, null, null);
        $table->add_field('value', XMLDB_TYPE_TEXT, null, null, XMLDB_NOTNULL, null, null);
        $table->add_field('valueformat', XMLDB_TYPE_INTEGER, '10', null, XMLDB_NOTNULL, null, null);
        $table->add_field('timecreated', XMLDB_TYPE_INTEGER, '10', null, XMLDB_NOTNULL, null, null);
        $table->add_field('timemodified', XMLDB_TYPE_INTEGER, '10', null, XMLDB_NOTNULL, null, null);
        $table->add_field('contextid', XMLDB_TYPE_INTEGER, '10', null, null, null, null);

        // Adding keys to table customfield_data.
        $table->add_key('primary', XMLDB_KEY_PRIMARY, ['id']);
        $table->add_key('fieldid', XMLDB_KEY_FOREIGN, ['fieldid'], 'customfield_field', ['id']);
        $table->add_key('contextid', XMLDB_KEY_FOREIGN, ['contextid'], 'context', ['id']);

        // Adding indexes to table customfield_data.
        $table->add_index('instanceid-fieldid', XMLDB_INDEX_UNIQUE, ['instanceid', 'fieldid']);
        $table->add_index('fieldid-intvalue', XMLDB_INDEX_NOTUNIQUE, ['fieldid', 'intvalue']);
        $table->add_index('fieldid-shortcharvalue', XMLDB_INDEX_NOTUNIQUE, ['fieldid', 'shortcharvalue']);
        $table->add_index('fieldid-decvalue', XMLDB_INDEX_NOTUNIQUE, ['fieldid', 'decvalue']);

        // Conditionally launch create table for customfield_data.
        if (!$dbman->table_exists($table)) {
            $dbman->create_table($table);
        }

        upgrade_main_savepoint(true, 2019011801.00);
    }

    if ($oldversion < 2019011801.01) {

        // Delete all files that have been used in sections, which are already deleted.
        $sql = "SELECT DISTINCT f.itemid as sectionid, f.contextid
                  FROM {files} f
             LEFT JOIN {course_sections} s ON f.itemid = s.id
                 WHERE f.component = :component AND f.filearea = :filearea AND s.id IS NULL ";

        $params = [
            'component' => 'course',
            'filearea' => 'section'
        ];

        $stalefiles = $DB->get_recordset_sql($sql, $params);

        $fs = get_file_storage();
        foreach ($stalefiles as $stalefile) {
            $fs->delete_area_files($stalefile->contextid, 'course', 'section', $stalefile->sectionid);
        }
        $stalefiles->close();

        upgrade_main_savepoint(true, 2019011801.01);
    }

    if ($oldversion < 2019011801.02) {
        // Add index 'useridfrom' to the table 'notifications'.
        $table = new xmldb_table('notifications');
        $index = new xmldb_index('useridfrom', XMLDB_INDEX_NOTUNIQUE, ['useridfrom']);

        if (!$dbman->index_exists($table, $index)) {
            $dbman->add_index($table, $index);
        }

        upgrade_main_savepoint(true, 2019011801.02);
    }

    if ($oldversion < 2019011801.03) {
        // Remove duplicate entries from group memberships.
        // Find records with multiple userid/groupid combinations and find the highest ID.
        // Later we will remove all those entries.
        $sql = "
            SELECT MIN(id) as minid, userid, groupid
            FROM {groups_members}
            GROUP BY userid, groupid
            HAVING COUNT(id) > 1";
        if ($duplicatedrows = $DB->get_recordset_sql($sql)) {
            foreach ($duplicatedrows as $row) {
                $DB->delete_records_select('groups_members',
                    'userid = :userid AND groupid = :groupid AND id <> :minid', (array)$row);
            }
        }
        $duplicatedrows->close();

        // Define key useridgroupid (unique) to be added to group_members.
        $table = new xmldb_table('groups_members');
        $key = new xmldb_key('useridgroupid', XMLDB_KEY_UNIQUE, array('userid', 'groupid'));
        // Launch add key useridgroupid.
        $dbman->add_key($table, $key);
        // Main savepoint reached.
        upgrade_main_savepoint(true, 2019011801.03);
    }

    if ($oldversion < 2019021500.01) {
        $insights = $DB->get_record('message_providers', ['component' => 'moodle', 'name' => 'insights']);
        if (!empty($insights)) {
            $insights->capability = null;
            $DB->update_record('message_providers', $insights);
        }
        upgrade_main_savepoint(true, 2019021500.01);
    }

    if ($oldversion < 2019021500.02) {
        // Default 'off' for existing sites as this is the behaviour they had earlier.
        set_config('messagingdefaultpressenter', false);

        // Main savepoint reached.
        upgrade_main_savepoint(true, 2019021500.02);
    }

    if ($oldversion < 2019030100.01) {
        // Create adhoc task to delete renamed My Course search area (ID core_course-mycourse).
        $record = new \stdClass();
        $record->classname = '\core\task\clean_up_deleted_search_area_task';
        $record->component = 'core';

        // Next run time based from nextruntime computation in \core\task\manager::queue_adhoc_task().
        $nextruntime = time() - 1;
        $record->nextruntime = $nextruntime;
        $record->customdata = json_encode('core_course-mycourse');

        $DB->insert_record('task_adhoc', $record);

        // Main savepoint reached.
        upgrade_main_savepoint(true, 2019030100.01);
    }

    if ($oldversion < 2019030700.01) {

        // Define field evaluationmode to be added to analytics_models_log.
        $table = new xmldb_table('analytics_models_log');
        $field = new xmldb_field('evaluationmode', XMLDB_TYPE_CHAR, '50', null, null, null,
            null, 'version');

        // Conditionally launch add field evaluationmode.
        if (!$dbman->field_exists($table, $field)) {
            $dbman->add_field($table, $field);

            $updatesql = "UPDATE {analytics_models_log}
                             SET evaluationmode = 'configuration'";
            $DB->execute($updatesql, []);

            // Changing nullability of field evaluationmode on table block_instances to not null.
            $field = new xmldb_field('evaluationmode', XMLDB_TYPE_CHAR, '50', null, XMLDB_NOTNULL,
                null, null, 'version');

            // Launch change of nullability for field evaluationmode.
            $dbman->change_field_notnull($table, $field);
        }

        // Main savepoint reached.
        upgrade_main_savepoint(true, 2019030700.01);
    }

    if ($oldversion < 2019030800.00) {
        // Define table 'message_conversation_actions' to be created.
        // Note - I would have preferred 'message_conversation_user_actions' but due to Oracle we can't. Boo.
        $table = new xmldb_table('message_conversation_actions');

        // Adding fields to table 'message_conversation_actions'.
        $table->add_field('id', XMLDB_TYPE_INTEGER, '10', null, XMLDB_NOTNULL, XMLDB_SEQUENCE, null);
        $table->add_field('userid', XMLDB_TYPE_INTEGER, '10', null, XMLDB_NOTNULL, null, null);
        $table->add_field('conversationid', XMLDB_TYPE_INTEGER, '10', null, XMLDB_NOTNULL, null, null);
        $table->add_field('action', XMLDB_TYPE_INTEGER, '10', null, XMLDB_NOTNULL, null, null);
        $table->add_field('timecreated', XMLDB_TYPE_INTEGER, '10', null, XMLDB_NOTNULL, null, null);

        // Adding keys to table 'message_conversation_actions'.
        $table->add_key('primary', XMLDB_KEY_PRIMARY, ['id']);
        $table->add_key('userid', XMLDB_KEY_FOREIGN, ['userid'], 'user', ['id']);
        $table->add_key('conversationid', XMLDB_KEY_FOREIGN, ['conversationid'], 'message_conversations', ['id']);

        // Conditionally launch create table for 'message_conversation_actions'.
        if (!$dbman->table_exists($table)) {
            $dbman->create_table($table);
        }

        // Main savepoint reached.
        upgrade_main_savepoint(true, 2019030800.00);
    }

    if ($oldversion < 2019030800.02) {
        // Remove any conversations and their members associated with non-existent groups.
        $sql = "SELECT mc.id
                  FROM {message_conversations} mc
             LEFT JOIN {groups} g
                    ON mc.itemid = g.id
                 WHERE mc.component = :component
                   AND mc.itemtype = :itemtype
                   AND g.id is NULL";
        $conversations = $DB->get_records_sql($sql, ['component' => 'core_group', 'itemtype' => 'groups']);

        if ($conversations) {
            $conversationids = array_keys($conversations);

            $DB->delete_records_list('message_conversations', 'id', $conversationids);
            $DB->delete_records_list('message_conversation_members', 'conversationid', $conversationids);
            $DB->delete_records_list('message_conversation_actions', 'conversationid', $conversationids);

            // Now, go through each conversation and delete any messages and related message actions.
            foreach ($conversationids as $conversationid) {
                if ($messages = $DB->get_records('messages', ['conversationid' => $conversationid])) {
                    $messageids = array_keys($messages);

                    // Delete the actions.
                    list($insql, $inparams) = $DB->get_in_or_equal($messageids);
                    $DB->delete_records_select('message_user_actions', "messageid $insql", $inparams);

                    // Delete the messages.
                    $DB->delete_records('messages', ['conversationid' => $conversationid]);
                }
            }
        }

        // Main savepoint reached.
        upgrade_main_savepoint(true, 2019030800.02);
    }

    if ($oldversion < 2019030800.03) {

        // Add missing indicators to course_dropout.
        $params = [
            'target' => '\core\analytics\target\course_dropout',
            'trained' => 0,
            'enabled' => 0,
        ];
        $models = $DB->get_records('analytics_models', $params);
        foreach ($models as $model) {
            $indicators = json_decode($model->indicators);

            $potentiallymissingindicators = [
                '\core_course\analytics\indicator\completion_enabled',
                '\core_course\analytics\indicator\potential_cognitive_depth',
                '\core_course\analytics\indicator\potential_social_breadth',
                '\core\analytics\indicator\any_access_after_end',
                '\core\analytics\indicator\any_access_before_start',
                '\core\analytics\indicator\any_write_action_in_course',
                '\core\analytics\indicator\read_actions'
            ];

            $missing = false;
            foreach ($potentiallymissingindicators as $potentiallymissingindicator) {
                if (!in_array($potentiallymissingindicator, $indicators)) {
                    // Add the missing indicator to sites upgraded before 2017072000.02.
                    $indicators[] = $potentiallymissingindicator;
                    $missing = true;
                }
            }

            if ($missing) {
                $model->indicators = json_encode($indicators);
                $model->version = time();
                $model->timemodified = time();
                $DB->update_record('analytics_models', $model);
            }
        }

        // Add missing indicators to no_teaching.
        $params = [
            'target' => '\core\analytics\target\no_teaching',
        ];
        $models = $DB->get_records('analytics_models', $params);
        foreach ($models as $model) {
            $indicators = json_decode($model->indicators);
            if (!in_array('\core_course\analytics\indicator\no_student', $indicators)) {
                // Add the missing indicator to sites upgraded before 2017072000.02.

                $indicators[] = '\core_course\analytics\indicator\no_student';

                $model->indicators = json_encode($indicators);
                $model->version = time();
                $model->timemodified = time();
                $DB->update_record('analytics_models', $model);
            }
        }

        // Main savepoint reached.
        upgrade_main_savepoint(true, 2019030800.03);
    }

    if ($oldversion < 2019031500.01) {

        $defaulttimesplittings = get_config('analytics', 'timesplittings');
        if ($defaulttimesplittings !== false) {
            set_config('defaulttimesplittingsevaluation', $defaulttimesplittings, 'analytics');
            unset_config('timesplittings', 'analytics');
        }

        // Main savepoint reached.
        upgrade_main_savepoint(true, 2019031500.01);
    }

    if ($oldversion < 2019032200.02) {
        // The no_teaching model might have been marked as not-trained by mistake (static models are always trained).
        $DB->set_field('analytics_models', 'trained', 1, ['target' => '\core\analytics\target\no_teaching']);
        upgrade_main_savepoint(true, 2019032200.02);
    }

    if ($oldversion < 2019032900.00) {

        // Define table badge_competencies to be renamed to badge_alignment.
        $table = new xmldb_table('badge_competencies');

        // Be careful if this step gets run twice.
        if ($dbman->table_exists($table)) {
            $key = new xmldb_key('competenciesbadge', XMLDB_KEY_FOREIGN, ['badgeid'], 'badge', ['id']);

            // Launch drop key competenciesbadge.
            $dbman->drop_key($table, $key);

            $key = new xmldb_key('alignmentsbadge', XMLDB_KEY_FOREIGN, ['badgeid'], 'badge', ['id']);

            // Launch add key alignmentsbadge.
            $dbman->add_key($table, $key);

            // Launch rename table for badge_alignment.
            $dbman->rename_table($table, 'badge_alignment');
        }

        upgrade_main_savepoint(true, 2019032900.00);
    }

    if ($oldversion < 2019032900.01) {
        $sql = "UPDATE {task_scheduled}
                   SET classname = ?
                 WHERE component = ?
                   AND classname = ?";
        $DB->execute($sql, [
            '\core\task\question_preview_cleanup_task',
            'moodle',
            '\core\task\question_cron_task'
        ]);

        // Main savepoint reached.
        upgrade_main_savepoint(true, 2019032900.01);
     }

    if ($oldversion < 2019040200.01) {
        // Removing the themes BSB, Clean, More from core.
        // If these theme wish to be retained empty this array before upgrade.
        $themes = array('theme_bootstrapbase' => 'bootstrapbase',
                'theme_clean' => 'clean', 'theme_more' => 'more');
        foreach ($themes as $key => $theme) {
            if (check_dir_exists($CFG->dirroot . '/theme/' . $theme, false)) {
                // Ignore the themes that have been re-downloaded.
                unset($themes[$key]);
            }
        }
        // Check we actually have themes to remove.
        if (count($themes) > 0) {
            list($insql, $inparams) = $DB->get_in_or_equal($themes, SQL_PARAMS_NAMED);

            // Replace the theme usage.
            $DB->set_field_select('course', 'theme', 'classic', "theme $insql", $inparams);
            $DB->set_field_select('course_categories', 'theme', 'classic', "theme $insql", $inparams);
            $DB->set_field_select('user', 'theme', 'classic', "theme $insql", $inparams);
            $DB->set_field_select('mnet_host', 'theme', 'classic', "theme $insql", $inparams);
            $DB->set_field_select('cohort', 'theme', 'classic', "theme $insql", $inparams);

            // Replace the theme configs.
            if (in_array(get_config('core', 'theme'), $themes)) {
                set_config('theme', 'classic');
            }
            if (in_array(get_config('core', 'thememobile'), $themes)) {
                set_config('thememobile', 'classic');
            }
            if (in_array(get_config('core', 'themelegacy'), $themes)) {
                set_config('themelegacy', 'classic');
            }
            if (in_array(get_config('core', 'themetablet'), $themes)) {
                set_config('themetablet', 'classic');
            }

            // Hacky emulation of plugin uninstallation.
            foreach ($themes as $key => $theme) {
                unset_all_config_for_plugin($key);
            }
        }

        // Main savepoint reached.
        upgrade_main_savepoint(true, 2019040200.01);
    }

    if ($oldversion < 2019040600.02) {

        // Define key fileid (foreign) to be dropped form analytics_train_samples.
        $table = new xmldb_table('analytics_train_samples');
        $key = new xmldb_key('fileid', XMLDB_KEY_FOREIGN, ['fileid'], 'files', ['id']);

        // Launch drop key fileid.
        $dbman->drop_key($table, $key);

        // Define field fileid to be dropped from analytics_train_samples.
        $table = new xmldb_table('analytics_train_samples');
        $field = new xmldb_field('fileid');

        // Conditionally launch drop field fileid.
        if ($dbman->field_exists($table, $field)) {
            $dbman->drop_field($table, $field);
        }

        // Main savepoint reached.
        upgrade_main_savepoint(true, 2019040600.02);
    }

    if ($oldversion < 2019040600.04) {
        // Define field and index to be added to backup_controllers.
        $table = new xmldb_table('backup_controllers');
        $field = new xmldb_field('progress', XMLDB_TYPE_NUMBER, '15, 14', null, XMLDB_NOTNULL, null, '0', 'timemodified');
        $index = new xmldb_index('useritem_ix', XMLDB_INDEX_NOTUNIQUE, ['userid', 'itemid']);
        // Conditionally launch add field progress.
        if (!$dbman->field_exists($table, $field)) {
            $dbman->add_field($table, $field);
        }
        // Conditionally launch add index useritem_ix.
        if (!$dbman->index_exists($table, $index)) {
            $dbman->add_index($table, $index);
        }

        // Main savepoint reached.
        upgrade_main_savepoint(true, 2019040600.04);
    }

    if ($oldversion < 2019041000.02) {

        // Define field fullmessagetrust to be added to messages.
        $table = new xmldb_table('messages');
        $field = new xmldb_field('fullmessagetrust', XMLDB_TYPE_INTEGER, '2', null, XMLDB_NOTNULL, null, '0', 'timecreated');

        // Conditionally launch add field fullmessagetrust.
        if (!$dbman->field_exists($table, $field)) {
            $dbman->add_field($table, $field);
        }

        // Main savepoint reached.
        upgrade_main_savepoint(true, 2019041000.02);
    }

    if ($oldversion < 2019041300.01) {
<<<<<<< HEAD
        // Add the field 'name' to the 'analytics_models' table.
        $table = new xmldb_table('analytics_models');
        $field = new xmldb_field('name', XMLDB_TYPE_CHAR, '1333', null, null, null, null, 'trained');

        if (!$dbman->field_exists($table, $field)) {
            $dbman->add_field($table, $field);
        }

=======
        // STEP 1. For the existing and migrated self-conversations, set the type to the new MESSAGE_CONVERSATION_TYPE_SELF, update
        // the convhash and star them.
        $sql = "SELECT mcm.conversationid, mcm.userid, MAX(mcm.id) as maxid
                  FROM {message_conversation_members} mcm
              GROUP BY mcm.conversationid, mcm.userid
                HAVING COUNT(*) > 1";
        $selfconversationsrs = $DB->get_recordset_sql($sql);
        $maxids = [];
        foreach ($selfconversationsrs as $selfconversation) {
            $DB->update_record('message_conversations',
                ['id' => $selfconversation->conversationid,
                 'type' => \core_message\api::MESSAGE_CONVERSATION_TYPE_SELF,
                 'convhash' => \core_message\helper::get_conversation_hash([$selfconversation->userid])
                ]
            );

            // Star the existing self-conversation.
            $favouriterecord = new \stdClass();
            $favouriterecord->component = 'core_message';
            $favouriterecord->itemtype = 'message_conversations';
            $favouriterecord->itemid = $selfconversation->conversationid;
            $userctx = \context_user::instance($selfconversation->userid);
            $favouriterecord->contextid = $userctx->id;
            $favouriterecord->userid = $selfconversation->userid;
            $favouriterecord->timecreated = time();
            $favouriterecord->timemodified = $favouriterecord->timecreated;

            $DB->insert_record('favourite', $favouriterecord);

            // Set the self-conversation member with maxid to remove it later.
            $maxids[] = $selfconversation->maxid;
        }
        $selfconversationsrs->close();

        // Remove the repeated member with the higher id for all the existing self-conversations.
        if (!empty($maxids)) {
            list($insql, $inparams) = $DB->get_in_or_equal($maxids);
            $DB->delete_records_select('message_conversation_members', "id $insql", $inparams);
        }

        // STEP 2. Migrate existing self-conversation relying on old message tables, setting the type to the new
        // MESSAGE_CONVERSATION_TYPE_SELF and the convhash to the proper one. Star them also.

        // On the messaging legacy tables, self-conversations are only present in the 'message_read' table, so we don't need to
        // check the content in the 'message' table.
        $select = 'useridfrom = useridto AND notification = 0';
        $legacyselfmessagesrs = $DB->get_recordset_select('message_read', $select);
        foreach ($legacyselfmessagesrs as $message) {
            // Get the self-conversation or create and star it if doesn't exist.
            $conditions = [
                'type' => \core_message\api::MESSAGE_CONVERSATION_TYPE_SELF,
                'convhash' => \core_message\helper::get_conversation_hash([$message->useridfrom])
            ];
            $selfconversation = $DB->get_record('message_conversations', $conditions);
            if (empty($selfconversation)) {
                // Create the self-conversation.
                $selfconversation = new \stdClass();
                $selfconversation->type = \core_message\api::MESSAGE_CONVERSATION_TYPE_SELF;
                $selfconversation->convhash = \core_message\helper::get_conversation_hash([$message->useridfrom]);
                $selfconversation->enabled = 1;
                $selfconversation->timecreated = time();
                $selfconversation->timemodified = $selfconversation->timecreated;

                $selfconversation->id = $DB->insert_record('message_conversations', $selfconversation);

                // Add user to this self-conversation.
                $member = new \stdClass();
                $member->conversationid = $selfconversation->id;
                $member->userid = $message->useridfrom;
                $member->timecreated = time();

                $member->id = $DB->insert_record('message_conversation_members', $member);

                // Star the self-conversation.
                $favouriterecord = new \stdClass();
                $favouriterecord->component = 'core_message';
                $favouriterecord->itemtype = 'message_conversations';
                $favouriterecord->itemid = $selfconversation->id;
                $userctx = \context_user::instance($message->useridfrom);
                $favouriterecord->contextid = $userctx->id;
                $favouriterecord->userid = $message->useridfrom;
                $favouriterecord->timecreated = time();
                $favouriterecord->timemodified = $favouriterecord->timecreated;

                $DB->insert_record('favourite', $favouriterecord);
            }

            // Create the object we will be inserting into the database.
            $tabledata = new \stdClass();
            $tabledata->useridfrom = $message->useridfrom;
            $tabledata->conversationid = $selfconversation->id;
            $tabledata->subject = $message->subject;
            $tabledata->fullmessage = $message->fullmessage;
            $tabledata->fullmessageformat = $message->fullmessageformat ?? FORMAT_MOODLE;
            $tabledata->fullmessagehtml = $message->fullmessagehtml;
            $tabledata->smallmessage = $message->smallmessage;
            $tabledata->timecreated = $message->timecreated;

            $messageid = $DB->insert_record('messages', $tabledata);

            // Check if we need to mark this message as deleted (self-conversations add this information on the
            // timeuserfromdeleted field.
            if ($message->timeuserfromdeleted) {
                $mua = new \stdClass();
                $mua->userid = $message->useridfrom;
                $mua->messageid = $messageid;
                $mua->action = \core_message\api::MESSAGE_ACTION_DELETED;
                $mua->timecreated = $message->timeuserfromdeleted;

                $DB->insert_record('message_user_actions', $mua);
            }

            // Mark this message as read.
            $mua = new \stdClass();
            $mua->userid = $message->useridto;
            $mua->messageid = $messageid;
            $mua->action = \core_message\api::MESSAGE_ACTION_READ;
            $mua->timecreated = $message->timeread;

            $DB->insert_record('message_user_actions', $mua);
        }
        $legacyselfmessagesrs->close();

        // We can now delete the records from legacy table because the self-conversations have been migrated from the legacy tables.
        $DB->delete_records_select('message_read', $select);

        // STEP 3. For existing users without self-conversations, create and star it.

        // Get all the users without a self-conversation.
        $sql = "SELECT u.id
                  FROM {user} u
                  WHERE u.id NOT IN (SELECT mcm.userid
                                     FROM {message_conversation_members} mcm
                                     INNER JOIN mdl_message_conversations mc
                                             ON mc.id = mcm.conversationid AND mc.type = ?
                                    )";
        $useridsrs = $DB->get_recordset_sql($sql, [\core_message\api::MESSAGE_CONVERSATION_TYPE_SELF]);
        // Create the self-conversation for all these users.
        foreach ($useridsrs as $user) {
            $conditions = [
                'type' => \core_message\api::MESSAGE_CONVERSATION_TYPE_SELF,
                'convhash' => \core_message\helper::get_conversation_hash([$user->id])
            ];
            $selfconversation = $DB->get_record('message_conversations', $conditions);
            if (empty($selfconversation)) {
                // Create the self-conversation.
                $selfconversation = new \stdClass();
                $selfconversation->type = \core_message\api::MESSAGE_CONVERSATION_TYPE_SELF;
                $selfconversation->convhash = \core_message\helper::get_conversation_hash([$user->id]);
                $selfconversation->enabled = 1;
                $selfconversation->timecreated = time();
                $selfconversation->timemodified = $selfconversation->timecreated;

                $selfconversation->id = $DB->insert_record('message_conversations', $selfconversation);

                // Add user to this self-conversation.
                $member = new \stdClass();
                $member->conversationid = $selfconversation->id;
                $member->userid = $user->id;
                $member->timecreated = time();

                $member->id = $DB->insert_record('message_conversation_members', $member);

                // Star the self-conversation.
                $favouriterecord = new \stdClass();
                $favouriterecord->component = 'core_message';
                $favouriterecord->itemtype = 'message_conversations';
                $favouriterecord->itemid = $selfconversation->id;
                $userctx = \context_user::instance($user->id);
                $favouriterecord->contextid = $userctx->id;
                $favouriterecord->userid = $user->id;
                $favouriterecord->timecreated = time();
                $favouriterecord->timemodified = $favouriterecord->timecreated;

                $DB->insert_record('favourite', $favouriterecord);
            }
        }
        $useridsrs->close();

        // Main savepoint reached.
>>>>>>> 69efd033
        upgrade_main_savepoint(true, 2019041300.01);
    }

    return true;
}<|MERGE_RESOLUTION|>--- conflicted
+++ resolved
@@ -2989,7 +2989,6 @@
     }
 
     if ($oldversion < 2019041300.01) {
-<<<<<<< HEAD
         // Add the field 'name' to the 'analytics_models' table.
         $table = new xmldb_table('analytics_models');
         $field = new xmldb_field('name', XMLDB_TYPE_CHAR, '1333', null, null, null, null, 'trained');
@@ -2997,8 +2996,11 @@
         if (!$dbman->field_exists($table, $field)) {
             $dbman->add_field($table, $field);
         }
-
-=======
+        // Main savepoint reached.
+        upgrade_main_savepoint(true, 2019041300.01);
+    }
+
+    if ($oldversion < 2019041800.01) {
         // STEP 1. For the existing and migrated self-conversations, set the type to the new MESSAGE_CONVERSATION_TYPE_SELF, update
         // the convhash and star them.
         $sql = "SELECT mcm.conversationid, mcm.userid, MAX(mcm.id) as maxid
@@ -3179,8 +3181,7 @@
         $useridsrs->close();
 
         // Main savepoint reached.
->>>>>>> 69efd033
-        upgrade_main_savepoint(true, 2019041300.01);
+        upgrade_main_savepoint(true, 2019041800.01);
     }
 
     return true;
