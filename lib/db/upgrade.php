--- conflicted
+++ resolved
@@ -3376,7 +3376,6 @@
     }
 
     if ($oldversion < 2023081800.01) {
-<<<<<<< HEAD
         // Remove enabledevicedetection and devicedetectregex from config table.
         unset_config('enabledevicedetection');
         unset_config('devicedetectregex');
@@ -3470,12 +3469,13 @@
 
         // Main savepoint reached.
         upgrade_main_savepoint(true, 2023082200.02);
-=======
+    }
+
+    if ($oldversion < 2023082200.03) {
         unset_config('completiondefault');
 
         // Main savepoint reached.
-        upgrade_main_savepoint(true, 2023081800.01);
->>>>>>> 0c9b4a16
+        upgrade_main_savepoint(true, 2023082200.03);
     }
 
     return true;
