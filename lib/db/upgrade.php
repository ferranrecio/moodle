--- conflicted
+++ resolved
@@ -1206,7 +1206,6 @@
         upgrade_main_savepoint(true, 2012090700.01);
     }
 
-<<<<<<< HEAD
     if ($oldversion < 2012091700.00) {
 
         // Dropping screenreader field from user.
@@ -1229,8 +1228,9 @@
 
         // Main savepoint reached.
         upgrade_main_savepoint(true, 2012092100.01);
-=======
-    if ($oldversion < 2012092000.00) {
+    }
+
+    if ($oldversion < 2012092600.00) {
         // Define index idname (unique) to be added to tag
         $table = new xmldb_table('tag');
         $index = new xmldb_index('idname', XMLDB_INDEX_UNIQUE, array('id', 'name'));
@@ -1241,8 +1241,7 @@
         }
 
         // Main savepoint reached
-        upgrade_main_savepoint(true, 2012092000.01);
->>>>>>> 7dd764b8
+        upgrade_main_savepoint(true, 2012092600.00);
     }
 
     return true;
