--- conflicted
+++ resolved
@@ -3301,7 +3301,6 @@
         upgrade_main_savepoint(true, 2019042700.01);
     }
 
-<<<<<<< HEAD
     if ($oldversion < 2019050300.01) {
         // Delete all stale favourite records which were left behind when a course was deleted.
         $params = ['component' => 'core_message', 'itemtype' => 'message_conversations'];
@@ -3322,8 +3321,9 @@
         }
 
         upgrade_main_savepoint(true, 2019050300.01);
-=======
-    if ($oldversion < 2019050100.01) {
+    }
+
+    if ($oldversion < 2019050600.00) {
 
         // Define field apiversion to be added to badge_backpack.
         $table = new xmldb_table('badge_backpack');
@@ -3418,8 +3418,7 @@
         badges_install_default_backpacks();
 
         // Main savepoint reached.
-        upgrade_main_savepoint(true, 2019050100.01);
->>>>>>> 58c7d2ce
+        upgrade_main_savepoint(true, 2019050600.00);
     }
 
     return true;
