--- conflicted
+++ resolved
@@ -3676,7 +3676,6 @@
         upgrade_main_savepoint(true, 2014061000.00);
     }
 
-<<<<<<< HEAD
     if ($oldversion < 2014062600.01) {
         // We only want to delete DragMath if the directory no longer exists. If the directory
         // is present then it means it has been restored, so do not perform the uninstall.
@@ -3687,24 +3686,25 @@
 
         // Main savepoint reached.
         upgrade_main_savepoint(true, 2014062600.01);
-=======
+    }
+
     // Switch the order of the fields in the files_reference index, to improve the performance of search_references.
-    if ($oldversion < 2014062700.00) {
+    if ($oldversion < 2014070100.00) {
         $table = new xmldb_table('files_reference');
         $index = new xmldb_index('uq_external_file', XMLDB_INDEX_UNIQUE, array('repositoryid', 'referencehash'));
         if ($dbman->index_exists($table, $index)) {
             $dbman->drop_index($table, $index);
         }
-        upgrade_main_savepoint(true, 2014062700.00);
-    }
-    if ($oldversion < 2014062700.01) {
+        upgrade_main_savepoint(true, 2014070100.00);
+    }
+
+    if ($oldversion < 2014070101.00) {
         $table = new xmldb_table('files_reference');
         $index = new xmldb_index('uq_external_file', XMLDB_INDEX_UNIQUE, array('referencehash', 'repositoryid'));
         if (!$dbman->index_exists($table, $index)) {
             $dbman->add_index($table, $index);
         }
-        upgrade_main_savepoint(true, 2014062700.01);
->>>>>>> 463882d0
+        upgrade_main_savepoint(true, 2014070101.00);
     }
 
     return true;
