<?php
// This file is part of Moodle - http://moodle.org/
//
// Moodle is free software: you can redistribute it and/or modify
// it under the terms of the GNU General Public License as published by
// the Free Software Foundation, either version 3 of the License, or
// (at your option) any later version.
//
// Moodle is distributed in the hope that it will be useful,
// but WITHOUT ANY WARRANTY; without even the implied warranty of
// MERCHANTABILITY or FITNESS FOR A PARTICULAR PURPOSE.  See the
// GNU General Public License for more details.
//
// You should have received a copy of the GNU General Public License
// along with Moodle.  If not, see <http://www.gnu.org/licenses/>.

/**
 * Atto text editor integration version file.
 *
 * @package    editor_atto
 * @copyright  2013 Damyon Wiese  <damyon@moodle.com>
 * @license    http://www.gnu.org/copyleft/gpl.html GNU GPL v3 or later
 */

defined('MOODLE_INTERNAL') || die();

<<<<<<< HEAD
$plugin->version   = 2018051400;        // The current plugin version (Date: YYYYMMDDXX).
$plugin->requires  = 2018050800;        // Requires this Moodle version.
=======
$plugin->version   = 2018050400;        // The current plugin version (Date: YYYYMMDDXX).
$plugin->requires  = 2017110800;        // Requires this Moodle version.
>>>>>>> 7e4bffd8
$plugin->component = 'editor_atto';  // Full name of the plugin (used for diagnostics).<|MERGE_RESOLUTION|>--- conflicted
+++ resolved
@@ -24,11 +24,6 @@
 
 defined('MOODLE_INTERNAL') || die();
 
-<<<<<<< HEAD
-$plugin->version   = 2018051400;        // The current plugin version (Date: YYYYMMDDXX).
+$plugin->version   = 2018051401;        // The current plugin version (Date: YYYYMMDDXX).
 $plugin->requires  = 2018050800;        // Requires this Moodle version.
-=======
-$plugin->version   = 2018050400;        // The current plugin version (Date: YYYYMMDDXX).
-$plugin->requires  = 2017110800;        // Requires this Moodle version.
->>>>>>> 7e4bffd8
 $plugin->component = 'editor_atto';  // Full name of the plugin (used for diagnostics).