--- conflicted
+++ resolved
@@ -62,15 +62,12 @@
   description being incorrectly passed for the $required parameter). A debugging notice will be shown when such cases occur.
 * The moodle-core-popuphelp YUI modal has been removed. It has not been actively used in Moodle since 3.3. It should be replaced with appropriate ESM/AMD JavaScript.
 * The moodle-core-tooltip YUI modal has been removed. It should be replaced with appropriate ESM/AMD JavaScript.
-<<<<<<< HEAD
 * A `\core\event\role_created` event is now triggered when roles are created via the `create_role` API.
 * Event \core\event\user_created is now triggered if the user is created during course restore. In this case
   $event->other has properties 'restoreid' and 'courseid'.
-=======
 * The core/modal module and all their versions (SAVE_CANCEL, DELETE_CANCEL...) now has a setButtonDisable to disable or enable
   specific modal action buttons. This function allows developers to have modals that could only be submited if the user do some
   action in the modal body like ticking a checkbox or selecting an element.
->>>>>>> e6802896
 
 === 4.1 ===
 
