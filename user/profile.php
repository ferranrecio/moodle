<?php
// This file is part of Moodle - http://moodle.org/
//
// Moodle is free software: you can redistribute it and/or modify
// it under the terms of the GNU General Public License as published by
// the Free Software Foundation, either version 3 of the License, or
// (at your option) any later version.
//
// Moodle is distributed in the hope that it will be useful,
// but WITHOUT ANY WARRANTY; without even the implied warranty of
// MERCHANTABILITY or FITNESS FOR A PARTICULAR PURPOSE.  See the
// GNU General Public License for more details.
//
// You should have received a copy of the GNU General Public License
// along with Moodle.  If not, see <http://www.gnu.org/licenses/>.

/**
 * Public Profile -- a user's public profile page
 *
 * - each user can currently have their own page (cloned from system and then customised)
 * - users can add any blocks they want
 * - the administrators can define a default site public profile for users who have
 *   not created their own public profile
 *
 * This script implements the user's view of the public profile, and allows editing
 * of the public profile.
 *
 * @package    core_user
 * @copyright  2010 Remote-Learner.net
 * @author     Hubert Chathi <hubert@remote-learner.net>
 * @author     Olav Jordan <olav.jordan@remote-learner.net>
 * @license    http://www.gnu.org/copyleft/gpl.html GNU GPL v3 or later
 */

require_once(dirname(__FILE__) . '/../config.php');
require_once($CFG->dirroot . '/my/lib.php');
require_once($CFG->dirroot . '/tag/lib.php');
require_once($CFG->dirroot . '/user/profile/lib.php');
require_once($CFG->libdir.'/filelib.php');

$userid = optional_param('id', 0, PARAM_INT);
$edit   = optional_param('edit', null, PARAM_BOOL);    // Turn editing on and off.
$reset  = optional_param('reset', null, PARAM_BOOL);

$PAGE->set_url('/user/profile.php', array('id' => $userid));

if (!empty($CFG->forceloginforprofiles)) {
    require_login();
    if (isguestuser()) {
        $SESSION->wantsurl = $PAGE->url->out(false);
        redirect(get_login_url());
    }
} else if (!empty($CFG->forcelogin)) {
    require_login();
}

$userid = $userid ? $userid : $USER->id;       // Owner of the page.
if ((!$user = $DB->get_record('user', array('id' => $userid))) || ($user->deleted)) {
    $PAGE->set_context(context_system::instance());
    echo $OUTPUT->header();
    if (!$user) {
        echo $OUTPUT->notification(get_string('invaliduser', 'error'));
    } else {
        echo $OUTPUT->notification(get_string('userdeleted'));
    }
    echo $OUTPUT->footer();
    die;
}

$currentuser = ($user->id == $USER->id);
$context = $usercontext = context_user::instance($userid, MUST_EXIST);

if (!$currentuser &&
    !empty($CFG->forceloginforprofiles) &&
    !has_capability('moodle/user:viewdetails', $context) &&
    !has_coursecontact_role($userid)) {

    // Course managers can be browsed at site level. If not forceloginforprofiles, allow access (bug #4366).
    $struser = get_string('user');
    $PAGE->set_context(context_system::instance());
    $PAGE->set_title("$SITE->shortname: $struser");  // Do not leak the name.
    $PAGE->set_heading("$SITE->shortname: $struser");
    $PAGE->set_url('/user/profile.php', array('id' => $userid));
    $PAGE->navbar->add($struser);
    echo $OUTPUT->header();
    echo $OUTPUT->notification(get_string('usernotavailable', 'error'));
    echo $OUTPUT->footer();
    exit;
}

// Get the profile page.  Should always return something unless the database is broken.
if (!$currentpage = my_get_page($userid, MY_PAGE_PUBLIC)) {
    print_error('mymoodlesetup');
}

if (!$currentpage->userid) {
    $context = context_system::instance();  // A trick so that we even see non-sticky blocks.
}

$PAGE->set_context($context);
$PAGE->set_pagelayout('mypublic');
$PAGE->set_pagetype('user-profile');

// Set up block editing capabilities.
if (isguestuser()) {     // Guests can never edit their profile.
    $USER->editing = $edit = 0;  // Just in case.
    $PAGE->set_blocks_editing_capability('moodle/my:configsyspages');  // unlikely :).
} else {
    if ($currentuser) {
        $PAGE->set_blocks_editing_capability('moodle/user:manageownblocks');
    } else {
        $PAGE->set_blocks_editing_capability('moodle/user:manageblocks');
    }
}

if (has_capability('moodle/user:viewhiddendetails', $context)) {
    $hiddenfields = array();
} else {
    $hiddenfields = array_flip(explode(', ', $CFG->hiddenuserfields));
}

if (has_capability('moodle/site:viewuseridentity', $context)) {
    $identityfields = array_flip(explode(', ', $CFG->showuseridentity));
} else {
    $identityfields = array();
}

// Start setting up the page.
$strpublicprofile = get_string('publicprofile');

$PAGE->blocks->add_region('content');
$PAGE->set_subpage($currentpage->id);
$PAGE->set_title(fullname($user).": $strpublicprofile");
$PAGE->set_heading(fullname($user).": $strpublicprofile");

if (!$currentuser) {
    $PAGE->navigation->extend_for_user($user);
    if ($node = $PAGE->settingsnav->get('userviewingsettings'.$user->id)) {
        $node->forceopen = true;
    }
} else if ($node = $PAGE->settingsnav->get('usercurrentsettings', navigation_node::TYPE_CONTAINER)) {
    $node->forceopen = true;
}
if ($node = $PAGE->settingsnav->get('root')) {
    $node->forceopen = false;
}


// Toggle the editing state and switches.
if ($PAGE->user_allowed_editing()) {
    if ($reset !== null) {
        if (!is_null($userid)) {
            if (!$currentpage = my_reset_page($userid, MY_PAGE_PUBLIC, 'user-profile')) {
                print_error('reseterror', 'my');
            }
            redirect(new moodle_url('/user/profile.php'));
        }
    } else if ($edit !== null) {             // Editing state was specified.
        $USER->editing = $edit;       // Change editing state.
        if (!$currentpage->userid && $edit) {
            // If we are viewing a system page as ordinary user, and the user turns
            // editing on, copy the system pages as new user pages, and get the
            // new page record.
            if (!$currentpage = my_copy_page($USER->id, MY_PAGE_PUBLIC, 'user-profile')) {
                print_error('mymoodlesetup');
            }
            $PAGE->set_context($usercontext);
            $PAGE->set_subpage($currentpage->id);
        }
    } else {                          // Editing state is in session.
        if ($currentpage->userid) {   // It's a page we can edit, so load from session.
            if (!empty($USER->editing)) {
                $edit = 1;
            } else {
                $edit = 0;
            }
        } else {                      // It's a system page and they are not allowed to edit system pages.
            $USER->editing = $edit = 0;          // Disable editing completely, just to be safe.
        }
    }

    // Add button for editing page.
    $params = array('edit' => !$edit);

    $resetbutton = '';
    $resetstring = get_string('resetpage', 'my');
    $reseturl = new moodle_url("$CFG->wwwroot/user/profile.php", array('edit' => 1, 'reset' => 1));

    if (!$currentpage->userid) {
        // Viewing a system page -- let the user customise it.
        $editstring = get_string('updatemymoodleon');
        $params['edit'] = 1;
    } else if (empty($edit)) {
        $editstring = get_string('updatemymoodleon');
        $resetbutton = $OUTPUT->single_button($reseturl, $resetstring);
    } else {
        $editstring = get_string('updatemymoodleoff');
        $resetbutton = $OUTPUT->single_button($reseturl, $resetstring);
    }

    $url = new moodle_url("$CFG->wwwroot/user/profile.php", $params);
    $button = $OUTPUT->single_button($url, $editstring);
    $PAGE->set_button($resetbutton . $button);

} else {
    $USER->editing = $edit = 0;
}

// HACK WARNING!  This loads up all this page's blocks in the system context.
if ($currentpage->userid == 0) {
    $CFG->blockmanagerclass = 'my_syspage_block_manager';
}

// TODO WORK OUT WHERE THE NAV BAR IS!
echo $OUTPUT->header();
echo '<div class="userprofile">';


// Print the standard content of this page, the basic profile info.
echo $OUTPUT->heading(fullname($user));

if (is_mnet_remote_user($user)) {
    $sql = "SELECT h.id, h.name, h.wwwroot,
                   a.name as application, a.display_name
              FROM {mnet_host} h, {mnet_application} a
             WHERE h.id = ? AND h.applicationid = a.id";

    $remotehost = $DB->get_record_sql($sql, array($user->mnethostid));
    $a = new stdclass();
    $a->remotetype = $remotehost->display_name;
    $a->remotename = $remotehost->name;
    $a->remoteurl  = $remotehost->wwwroot;

    echo $OUTPUT->box(get_string('remoteuserinfo', 'mnet', $a), 'remoteuserinfo');
}

echo '<div class="userprofilebox clearfix"><div class="profilepicture">';
echo $OUTPUT->user_picture($user, array('size' => 100));
echo '</div>';

echo '<div class="descriptionbox"><div class="description">';
// Print the description.
if ($user->description && !isset($hiddenfields['description'])) {
    if (!empty($CFG->profilesforenrolledusersonly) && !$currentuser &&
        !$DB->record_exists('role_assignments', array('userid' => $user->id))) {
        echo get_string('profilenotshown', 'moodle');
    } else {
        $user->description = file_rewrite_pluginfile_urls($user->description, 'pluginfile.php', $usercontext->id, 'user',
                                                          'profile', null);
        $options = array('overflowdiv' => true);
        echo format_text($user->description, $user->descriptionformat, $options);
    }
}
echo '</div>';


// Print all the little details in a list.
echo html_writer::start_tag('dl', array('class' => 'list'));
if (!isset($hiddenfields['country']) && $user->country) {
    echo html_writer::tag('dt', get_string('country'));
    echo html_writer::tag('dd', get_string($user->country, 'countries'));
}

if (!isset($hiddenfields['city']) && $user->city) {
    echo html_writer::tag('dt', get_string('city'));
    echo html_writer::tag('dd', $user->city);
}

if (isset($identityfields['address']) && $user->address) {
    echo html_writer::tag('dt', get_string('address'));
    echo html_writer::tag('dd', $user->address);
}

if (isset($identityfields['phone1']) && $user->phone1) {
    echo html_writer::tag('dt', get_string('phone'));
    echo html_writer::tag('dd', $user->phone1);
}

if (isset($identityfields['phone2']) && $user->phone2) {
    echo html_writer::tag('dt', get_string('phone2'));
    echo html_writer::tag('dd', $user->phone2);
}

if (isset($identityfields['institution']) && $user->institution) {
    echo html_writer::tag('dt', get_string('institution'));
    echo html_writer::tag('dd', $user->institution);
}

if (isset($identityfields['department']) && $user->department) {
    echo html_writer::tag('dt', get_string('department'));
    echo html_writer::tag('dd', $user->department);
}

if (isset($identityfields['idnumber']) && $user->idnumber) {
    echo html_writer::tag('dt', get_string('idnumber'));
    echo html_writer::tag('dd', $user->idnumber);
}

if (isset($identityfields['email']) and ($currentuser
  or $user->maildisplay == 1
  or has_capability('moodle/course:useremail', $context)
  or ($user->maildisplay == 2 and enrol_sharing_course($user, $USER)))) {
    echo html_writer::tag('dt', get_string('email'));
    echo html_writer::tag('dd', obfuscate_mailto($user->email, ''));
}

if ($user->url && !isset($hiddenfields['webpage'])) {
    $url = $user->url;
    if (strpos($user->url, '://') === false) {
        $url = 'http://'. $url;
    }
    $webpageurl = new moodle_url($url);
    echo html_writer::tag('dt', get_string('webpage'));
    echo html_writer::tag('dd', html_writer::link($webpageurl, s($user->url)));
}

if ($user->icq && !isset($hiddenfields['icqnumber'])) {
    $imurl = new moodle_url('http://web.icq.com/wwp', array('uin' => $user->icq) );
    $iconurl = new moodle_url('http://web.icq.com/whitepages/online', array('icq' => $user->icq, 'img' => '5'));
    $statusicon = html_writer::tag('img', '', array('src' => $iconurl, 'class' => 'icon icon-post', 'alt' => get_string('status')));
    echo html_writer::tag('dt', get_string('icqnumber'));
    echo html_writer::tag('dd', html_writer::link($imurl, s($user->icq) . $statusicon));
}

if ($user->skype && !isset($hiddenfields['skypeid'])) {
    $imurl = 'skype:'.urlencode($user->skype).'?call';
    $iconurl = new moodle_url('http://mystatus.skype.com/smallicon/'.$user->skype);
    if (strpos($CFG->httpswwwroot, 'https:') === 0) {
        // Bad luck, skype devs are lazy to set up SSL on their servers - see MDL-37233.
        $statusicon = '';
    } else {
        $statusicon = html_writer::empty_tag('img',
            array('src' => $iconurl, 'class' => 'icon icon-post', 'alt' => get_string('status')));
    }
    echo html_writer::tag('dt', get_string('skypeid'));
    echo html_writer::tag('dd', html_writer::link($imurl, s($user->skype) . $statusicon));
}
if ($user->yahoo && !isset($hiddenfields['yahooid'])) {
    $imurl = new moodle_url('http://edit.yahoo.com/config/send_webmesg', array('.target' => $user->yahoo, '.src' => 'pg'));
    $iconurl = new moodle_url('http://opi.yahoo.com/online', array('u' => $user->yahoo, 'm' => 'g', 't' => '0'));
    $statusicon = html_writer::tag('img', '',
        array('src' => $iconurl, 'class' => 'iconsmall icon-post', 'alt' => get_string('status')));
    echo html_writer::tag('dt', get_string('yahooid'));
    echo html_writer::tag('dd', html_writer::link($imurl, s($user->yahoo) . $statusicon));
}
if ($user->aim && !isset($hiddenfields['aimid'])) {
    $imurl = 'aim:goim?screenname='.urlencode($user->aim);
    echo html_writer::tag('dt', get_string('aimid'));
    echo html_writer::tag('dd', html_writer::link($imurl, s($user->aim)));
}
if ($user->msn && !isset($hiddenfields['msnid'])) {
    echo html_writer::tag('dt', get_string('msnid'));
    echo html_writer::tag('dd', s($user->msn));
}

// Print the Custom User Fields.
profile_display_fields($user->id);


if (!isset($hiddenfields['mycourses'])) {
    if ($mycourses = enrol_get_all_users_courses($user->id, true, null, 'visible DESC, sortorder ASC')) {
        $shown = 0;
        $courselisting = '';
        foreach ($mycourses as $mycourse) {
            if ($mycourse->category) {
                context_helper::preload_from_record($mycourse);
                $ccontext = context_course::instance($mycourse->id);
                $class = '';
                if ($mycourse->visible == 0) {
                    if (!has_capability('moodle/course:viewhiddencourses', $ccontext)) {
                        continue;
                    }
                    $class = 'class="dimmed"';
                }
                $courselisting .= "<a href=\"{$CFG->wwwroot}/user/view.php?id={$user->id}&amp;course={$mycourse->id}\" $class >" .
                    $ccontext->get_context_name(false) . "</a>, ";
            }
            $shown++;
            if ($shown == 20) {
                $courselisting .= "...";
                break;
            }
        }
        echo html_writer::tag('dt', get_string('courseprofiles'));
        echo html_writer::tag('dd', rtrim($courselisting, ', '));
    }
}
if (!isset($hiddenfields['firstaccess'])) {
    if ($user->firstaccess) {
        $datestring = userdate($user->firstaccess)."&nbsp; (".format_time(time() - $user->firstaccess).")";
    } else {
        $datestring = get_string("never");
    }
    echo html_writer::tag('dt', get_string('firstaccess'));
    echo html_writer::tag('dd', $datestring);
}
if (!isset($hiddenfields['lastaccess'])) {
    if ($user->lastaccess) {
        $datestring = userdate($user->lastaccess)."&nbsp; (".format_time(time() - $user->lastaccess).")";
    } else {
        $datestring = get_string("never");
    }
    echo html_writer::tag('dt', get_string('lastaccess'));
    echo html_writer::tag('dd', $datestring);
}

<<<<<<< HEAD
if (has_capability('moodle/user:viewlastip', $usercontext) && !isset($hiddenfields['lastip'])) {
    if ($user->lastip) {
        $iplookupurl = new moodle_url('/iplookup/index.php', array('ip' => $user->lastip, 'user' => $USER->id));
        $ipstring = html_writer::link($iplookupurl, $user->lastip);
    } else {
        $ipstring = get_string("none");
    }
    echo html_writer::tag('dt', get_string('lastip'));
    echo html_writer::tag('dd', $ipstring);
}

/// Printing tagged interests
=======
// Printing tagged interests.
>>>>>>> a2ed6e69
if (!empty($CFG->usetags)) {
    if ($interests = tag_get_tags_csv('user', $user->id) ) {
        echo html_writer::tag('dt', get_string('interests'));
        echo html_writer::tag('dd', $interests);
    }
}

if (!isset($hiddenfields['suspended'])) {
    if ($user->suspended) {
        echo html_writer::tag('dt', '&nbsp;');
        echo html_writer::tag('dd', get_string('suspended', 'auth'));
    }
}

require_once($CFG->libdir . '/badgeslib.php');
if (!empty($CFG->enablebadges)) {
    profile_display_badges($user->id);
}

echo html_writer::end_tag('dl');
echo "</div></div>"; // Closing desriptionbox and userprofilebox.
echo '<div id="region-content" class="block-region"><div class="region-content">';
echo $OUTPUT->blocks_for_region('content');
echo '</div></div>';

// Print messaging link if allowed.
if (isloggedin() && has_capability('moodle/site:sendmessage', $context)
    && !empty($CFG->messaging) && !isguestuser() && !isguestuser($user) && ($USER->id != $user->id)) {
    echo '<div class="messagebox">';
    echo '<a href="'.$CFG->wwwroot.'/message/index.php?id='.$user->id.'">'.get_string('messageselectadd').'</a>';
    echo '</div>';
}

echo '</div>';  // Userprofile class.
echo $OUTPUT->footer();<|MERGE_RESOLUTION|>--- conflicted
+++ resolved
@@ -404,7 +404,6 @@
     echo html_writer::tag('dd', $datestring);
 }
 
-<<<<<<< HEAD
 if (has_capability('moodle/user:viewlastip', $usercontext) && !isset($hiddenfields['lastip'])) {
     if ($user->lastip) {
         $iplookupurl = new moodle_url('/iplookup/index.php', array('ip' => $user->lastip, 'user' => $USER->id));
@@ -416,10 +415,7 @@
     echo html_writer::tag('dd', $ipstring);
 }
 
-/// Printing tagged interests
-=======
 // Printing tagged interests.
->>>>>>> a2ed6e69
 if (!empty($CFG->usetags)) {
     if ($interests = tag_get_tags_csv('user', $user->id) ) {
         echo html_writer::tag('dt', get_string('interests'));
