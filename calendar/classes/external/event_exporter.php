--- conflicted
+++ resolved
@@ -59,23 +59,17 @@
             'null' => NULL_ALLOWED
         ];
         $values['isactionevent'] = ['type' => PARAM_BOOL];
-<<<<<<< HEAD
         $values['iscourseevent'] = ['type' => PARAM_BOOL];
         $values['candelete'] = ['type' => PARAM_BOOL];
-=======
->>>>>>> ca518350
         $values['url'] = ['type' => PARAM_URL];
         $values['action'] = [
             'type' => event_action_exporter::read_properties_definition(),
             'optional' => true,
         ];
-<<<<<<< HEAD
         $values['editurl'] = [
             'type' => PARAM_URL,
             'optional' => true,
         ];
-=======
->>>>>>> ca518350
         $values['groupname'] = [
             'type' => PARAM_RAW,
             'optional' => true,
@@ -152,19 +146,9 @@
             }
         }
 
-<<<<<<< HEAD
-        if ($legacyevent->groupid) {
-            if ($group = calendar_get_group_cached($legacyevent->groupid)) {
-                $values['groupname'] = format_string($group->name, true,
-                        ['context' => \context_course::instance($group->courseid)]);
-            } else {
-                $values['groupname'] = null;
-            }
-=======
         if ($group = $event->get_group()) {
             $values['groupname'] = format_string($group->get('name'), true,
                 ['context' => \context_course::instance($event->get_course()->get('id'))]);
->>>>>>> ca518350
         }
 
         return $values;
